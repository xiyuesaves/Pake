const shortcuts = {
  'ArrowUp': () => scrollTo(0, 0),
  'ArrowDown': () => scrollTo(0, document.body.scrollHeight),
  '[': () => window.history.back(),
  ']': () => window.history.forward(),
  'r': () => window.location.reload(),
  '-': () => zoomOut(),
  '=': () => zoomIn(),
  '+': () => zoomIn(),
  '0': () => setZoom('100%'),
};

function setZoom(zoom) {
  const html = document.getElementsByTagName('html')[0];
  html.style.zoom = zoom;
  window.localStorage.setItem('htmlZoom', zoom);
}

function zoomCommon(zoomChange) {
  const currentZoom = window.localStorage.getItem('htmlZoom') || '100%';
  setZoom(zoomChange(currentZoom));
}

function zoomIn() {
  zoomCommon((currentZoom) => `${Math.min(parseInt(currentZoom) + 10, 200)}%`);
}

function zoomOut() {
  zoomCommon((currentZoom) => `${Math.max(parseInt(currentZoom) - 10, 30)}%`);
}

function handleShortcut(event) {
  if (shortcuts[event.key]) {
    event.preventDefault();
    shortcuts[event.key]();
  }
}

// Judgment of file download.
function isDownloadLink(url) {
  const fileExtensions = [
    '3gp', '7z', 'ai', 'apk', 'avi', 'bmp', 'csv', 'dmg', 'doc', 'docx', 'fla', 'flv', 'gif', 'gz', 'gzip',
    'ico', 'iso', 'indd', 'jar', 'jpeg', 'jpg', 'm3u8', 'mov', 'mp3', 'mp4', 'mpa', 'mpg',
    'mpeg', 'msi', 'odt', 'ogg', 'ogv', 'pdf', 'png', 'ppt', 'pptx', 'psd', 'rar', 'raw', 'rss', 'svg',
    'swf', 'tar', 'tif', 'tiff', 'ts', 'txt', 'wav', 'webm', 'webp', 'wma', 'wmv', 'xls', 'xlsx', 'xml', 'zip',
  ];
  const downloadLinkPattern = new RegExp(`\\.(${fileExtensions.join('|')})$`, 'i');
  return downloadLinkPattern.test(url);
}

// No need to go to the download link.
function externalDownLoadLink() {
  return ['quickref.me'].indexOf(location.hostname) > -1;
}

// Directly jumping out without hostname address.
function externalTargetLink() {
  return ['zbook.lol'].indexOf(location.hostname) > -1;
}

document.addEventListener('DOMContentLoaded', () => {
  const tauri = window.__TAURI__;
  const appWindow = tauri.window.appWindow;
  const invoke = tauri.tauri.invoke;

  const topDom = document.createElement('div');
  topDom.id = 'pack-top-dom';
  document.body.appendChild(topDom);
  const domEl = document.getElementById('pack-top-dom');

  domEl.addEventListener('touchstart', () => {
    appWindow.startDragging().then();
  });

  domEl.addEventListener('mousedown', (e) => {
    e.preventDefault();
    if (e.buttons === 1 && e.detail !== 2) {
      appWindow.startDragging().then();
    }
  });

  domEl.addEventListener('dblclick', () => {
    appWindow.isFullscreen().then((fullscreen) => {
      appWindow.setFullscreen(!fullscreen).then();
    });
  });

  document.addEventListener('keyup', (event) => {
    if (/windows|linux/i.test(navigator.userAgent) && event.ctrlKey) {
      handleShortcut(event);
    }
    if (/macintosh|mac os x/i.test(navigator.userAgent) && event.metaKey) {
      handleShortcut(event);
    }
  });

  // Collect blob urls to blob by overriding window.URL.createObjectURL
  function collectUrlToBlobs() {
    const backupCreateObjectURL = window.URL.createObjectURL;
    window.blobToUrlCaches = new Map();
    window.URL.createObjectURL = (blob) => {
      const url = backupCreateObjectURL.call(window.URL, blob);
      window.blobToUrlCaches.set(url, blob);
      return url;
    };
  }

  function convertBlobUrlToBinary(blobUrl) {
    return new Promise((resolve) => {
      const blob = window.blobToUrlCaches.get(blobUrl);
      const reader = new FileReader();

      reader.readAsArrayBuffer(blob);
      reader.onload = () => {
        resolve(Array.from(new Uint8Array(reader.result)));
      };
    });
  }

  function downloadFromDataUri(dataURI, filename) {
    const byteString = atob(dataURI.split(',')[1]);
    // write the bytes of the string to an ArrayBuffer
    const bufferArray = new ArrayBuffer(byteString.length);

    // create a view into the buffer
    const binary = new Uint8Array(bufferArray);

    // set the bytes of the buffer to the correct values
    for (let i = 0; i < byteString.length; i++) {
      binary[i] = byteString.charCodeAt(i);
    }

    // write the ArrayBuffer to a binary, and you're done
    invoke('download_file_by_binary', {
      params: {
        filename,
        binary: Array.from(binary),
      },
    });
  }

  function downloadFromBlobUrl(blobUrl, filename) {
    convertBlobUrlToBinary(blobUrl).then((binary) => {
      invoke('download_file_by_binary', {
        params: {
          filename,
          binary,
        },
      });
    });
  }

// detect blob download by createElement("a")
  function detectDownloadByCreateAnchor() {
    const createEle = document.createElement;
    document.createElement = (el) => {
      if (el !== 'a') return createEle.call(document, el);
      const anchorEle = createEle.call(document, el);

      // use addEventListener to avoid overriding the original click event.
      anchorEle.addEventListener('click', (e) => {
        const url = anchorEle.href;
        const filename = anchorEle.download || getFilenameFromUrl(url);
        if (window.blobToUrlCaches.has(url)) {
          downloadFromBlobUrl(url, filename);
          // case: download from dataURL -> convert dataURL ->
        } else if (url.startsWith('data:')) {
          downloadFromDataUri(url, filename);
<<<<<<< HEAD
        } else if (isDownloadLink(url)) {
=======
        } else if (isDownloadLink(url) || anchorEle.hostname !== window.location.host) {
>>>>>>> b534f6af
          handleExternalLink(e, url);
        }
      }, true);

      return anchorEle;
    };
  }

  const isExternalLink = (link) => window.location.host !== link.host;
  // process special download protocol['data:','blob:']
  const isSpecialDownload = (url) => ['blob', 'data'].some(protocol => url.startsWith(protocol));

  const isDownloadRequired = (url, anchorElement, e) =>
    anchorElement.download || e.metaKey || e.ctrlKey || isDownloadLink(url);

  const handleExternalLink = (e, url) => {
    e.preventDefault();
    tauri.shell.open(url);
  };

  const handleDownloadLink = (e, url, filename) => {
    e.preventDefault();
    invoke('download_file', { params: { url, filename } });
  };

  const detectAnchorElementClick = (e) => {
    const anchorElement = e.target.closest('a');
    if (anchorElement && anchorElement.href) {
      anchorElement.target = '_self';
      const hrefUrl = new URL(anchorElement.href);
      const absoluteUrl = hrefUrl.href;
      let filename = anchorElement.download || getFilenameFromUrl(absoluteUrl);

      // Handling external link redirection.
      if (isExternalLink(absoluteUrl) && (['_blank', '_new'].includes(anchorElement.target) || externalTargetLink())) {
        handleExternalLink(e, absoluteUrl);
        return;
      }

      // Process download links for Rust to handle.
      if (isDownloadRequired(absoluteUrl, anchorElement, e) && !externalDownLoadLink() && !isSpecialDownload(absoluteUrl)) {
        handleDownloadLink(e, absoluteUrl, filename);
      }
    }
  };

  // Prevent some special websites from executing in advance, before the click event is triggered.
  document.addEventListener('click', detectAnchorElementClick, true);

  collectUrlToBlobs();
  detectDownloadByCreateAnchor();

  // Rewrite the window.open function.
  const originalWindowOpen = window.open;
  window.open = function(url, name, specs) {
    // Apple login and google login
    if (name === 'AppleAuthentication') {
      //do nothing
    } else if (specs.includes('height=') || specs.includes('width=')) {
      location.href = url;
    } else {
      const baseUrl = window.location.origin + window.location.pathname;
      const hrefUrl = new URL(url, baseUrl);
      tauri.shell.open(hrefUrl.href);
    }
    // Call the original window.open function to maintain its normal functionality.
    return originalWindowOpen.call(window, url, name, specs);
  };

  // Set the default zoom, There are problems with Loop without using try-catch.
  try {
    setDefaultZoom();
  } catch (e) {
    console.log(e);
  }

  // Fix Chinese input method "Enter" on Safari
  document.addEventListener('keydown', (e) => {
    if (e.keyCode === 229) e.stopPropagation();
  }, true);

});

function setDefaultZoom() {
  const htmlZoom = window.localStorage.getItem('htmlZoom');
  if (htmlZoom) {
    setZoom(htmlZoom);
  }
}

function getFilenameFromUrl(url) {
  const urlPath = new URL(url).pathname;
  return urlPath.substring(urlPath.lastIndexOf('/') + 1);
}<|MERGE_RESOLUTION|>--- conflicted
+++ resolved
@@ -166,11 +166,7 @@
           // case: download from dataURL -> convert dataURL ->
         } else if (url.startsWith('data:')) {
           downloadFromDataUri(url, filename);
-<<<<<<< HEAD
-        } else if (isDownloadLink(url)) {
-=======
         } else if (isDownloadLink(url) || anchorEle.hostname !== window.location.host) {
->>>>>>> b534f6af
           handleExternalLink(e, url);
         }
       }, true);
