{
  "name": "pake-cli",
  "version": "3.1.2",
  "description": "🤱🏻 Turn any webpage into a desktop app with Rust. 🤱🏻 利用 Rust 轻松构建轻量级多端桌面应用。",
  "engines": {
    "node": ">=16.0.0"
  },
  "bin": {
    "pake": "./cli.js"
  },
  "repository": {
    "type": "git",
    "url": "https://github.com/tw93/pake.git"
  },
  "author": {
    "name": "Tw93",
    "email": "tw93@qq.com"
  },
  "keywords": [
    "pake",
    "pake-cli",
    "rust",
    "tauri",
    "no-electron",
    "productivity"
  ],
  "files": [
    "dist",
    "src-tauri",
    "cli.js"
  ],
  "scripts": {
    "start": "npm run dev",
    "dev": "npm run tauri dev",
    "build": "npm run tauri build --release",
    "build:debug": "npm run tauri build -- --debug",
    "build:mac": "npm run tauri build -- --target universal-apple-darwin",
    "build:config": "chmod +x script/app_config.mjs && node script/app_config.mjs",
    "analyze": "cd src-tauri && cargo bloat --release --crates",
    "tauri": "tauri",
    "cli": "rollup -c rollup.config.js --watch",
    "cli:dev": "cross-env NODE_ENV=development rollup -c rollup.config.js -w",
    "cli:build": "cross-env NODE_ENV=production rollup -c rollup.config.js",
    "format": "npx prettier --write . --ignore-unknown && cd src-tauri && cargo fmt --verbose",
    "prepublishOnly": "npm run cli:build"
  },
  "type": "module",
  "exports": "./dist/pake.js",
  "license": "MIT",
  "dependencies": {
    "@tauri-apps/api": "^2.2.0",
    "@tauri-apps/cli": "^2.2.5",
    "axios": "^1.7.9",
    "chalk": "^5.4.1",
<<<<<<< HEAD
    "commander": "^13.1.0",
    "execa": "^9.5.2",
    "file-type": "^20.0.0",
    "fs-extra": "^11.3.0",
    "is-url": "^1.2.4",
=======
    "commander": "^11.1.0",
    "file-type": "^18.7.0",
    "fs-extra": "^11.2.0",
>>>>>>> c233e507
    "loglevel": "^1.9.2",
    "ora": "^8.1.1",
    "prompts": "^2.4.2",
    "psl": "^1.15.0",
    "tmp-promise": "^3.0.3",
    "update-notifier": "^7.3.1"
  },
  "devDependencies": {
    "@rollup/plugin-alias": "^5.1.1",
    "@rollup/plugin-commonjs": "^28.0.2",
    "@rollup/plugin-json": "^6.1.0",
    "@rollup/plugin-replace": "^6.0.2",
    "@rollup/plugin-terser": "^0.4.4",
    "@types/fs-extra": "^11.0.4",
<<<<<<< HEAD
    "@types/is-url": "^1.2.32",
    "@types/node": "^22.10.8",
=======
    "@types/node": "^20.17.10",
>>>>>>> c233e507
    "@types/page-icon": "^0.3.6",
    "@types/prompts": "^2.4.9",
    "@types/psl": "^1.1.3",
    "@types/tmp": "^0.2.6",
    "@types/update-notifier": "^6.0.8",
    "app-root-path": "^3.1.0",
    "cross-env": "^7.0.3",
    "rollup": "^4.31.0",
    "rollup-plugin-typescript2": "^0.36.0",
    "tslib": "^2.8.1",
    "typescript": "^5.7.3"
  }
}<|MERGE_RESOLUTION|>--- conflicted
+++ resolved
@@ -48,23 +48,15 @@
   "exports": "./dist/pake.js",
   "license": "MIT",
   "dependencies": {
-    "@tauri-apps/api": "^2.2.0",
-    "@tauri-apps/cli": "^2.2.5",
-    "axios": "^1.7.9",
-    "chalk": "^5.4.1",
-<<<<<<< HEAD
-    "commander": "^13.1.0",
-    "execa": "^9.5.2",
-    "file-type": "^20.0.0",
-    "fs-extra": "^11.3.0",
-    "is-url": "^1.2.4",
-=======
+    "@tauri-apps/api": "^2.7.0",
+    "@tauri-apps/cli": "^2.7.1",
+    "axios": "^1.11.0",
+    "chalk": "^5.5.0",
     "commander": "^11.1.0",
     "file-type": "^18.7.0",
-    "fs-extra": "^11.2.0",
->>>>>>> c233e507
+    "fs-extra": "^11.3.1",
     "loglevel": "^1.9.2",
-    "ora": "^8.1.1",
+    "ora": "^8.2.0",
     "prompts": "^2.4.2",
     "psl": "^1.15.0",
     "tmp-promise": "^3.0.3",
@@ -72,27 +64,22 @@
   },
   "devDependencies": {
     "@rollup/plugin-alias": "^5.1.1",
-    "@rollup/plugin-commonjs": "^28.0.2",
+    "@rollup/plugin-commonjs": "^28.0.6",
     "@rollup/plugin-json": "^6.1.0",
     "@rollup/plugin-replace": "^6.0.2",
     "@rollup/plugin-terser": "^0.4.4",
     "@types/fs-extra": "^11.0.4",
-<<<<<<< HEAD
-    "@types/is-url": "^1.2.32",
-    "@types/node": "^22.10.8",
-=======
-    "@types/node": "^20.17.10",
->>>>>>> c233e507
+    "@types/node": "^20.19.10",
     "@types/page-icon": "^0.3.6",
     "@types/prompts": "^2.4.9",
-    "@types/psl": "^1.1.3",
+    "@types/psl": "^1.11.0",
     "@types/tmp": "^0.2.6",
     "@types/update-notifier": "^6.0.8",
     "app-root-path": "^3.1.0",
     "cross-env": "^7.0.3",
-    "rollup": "^4.31.0",
+    "rollup": "^4.46.2",
     "rollup-plugin-typescript2": "^0.36.0",
     "tslib": "^2.8.1",
-    "typescript": "^5.7.3"
+    "typescript": "^5.9.2"
   }
 }