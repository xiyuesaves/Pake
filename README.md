<p align="left"><strong>中文</strong> | <a href="https://github.com/tw93/Pake/blob/master/README_EN.md">English</a></p>
<p align="center">
    <img src=https://gw.alipayobjects.com/zos/k/fa/logo-modified.png width=138/>
<h1 align="center">Pake</h1>
<div align="center">
    <a href="https://twitter.com/HiTw93" target="_blank">
    <img alt="twitter" src="https://img.shields.io/twitter/follow/Hitw93?color=%231D9BF0&label=Pake%20%F0%9F%93%A2%20&logo=Twitter&style=flat-square"></a>
    <a href="https://t.me/miaoyan" target="_blank">
    <img alt="telegram" src="https://img.shields.io/badge/chat-telegram-blueviolet?style=flat-square&logo=Telegram"></a>
    <a href="https://github.com/tw93/Pake/releases" target="_blank">
    <img alt="GitHub downloads" src="https://img.shields.io/github/downloads/tw93/Pake/total.svg?style=flat-square"></a>
    <a href="https://github.com/tw93/Pake/commits" target="_blank">
    <img alt="GitHub commit" src="https://img.shields.io/github/commit-activity/m/tw93/Pake?style=flat-square"></a>
    <a href="https://github.com/tw93/Pake/issues?q=is%3Aissue+is%3Aclosed" target="_blank">
    <img alt="GitHub closed issues" src="https://img.shields.io/github/issues-closed/tw93/Pake.svg?style=flat-square"></a>
</div>
<div align="left">很简单用 Rust 打包网页生成很小的桌面 App，支持 Mac/Windows/Linux 应用，当前已打包微信读书、Twitter、Youtube、Flomo、Reference、RunCode、Google Translate、语雀、Witeboard、Vercel、V2EX、开发工具箱等，欢迎去 <a href=https://github.com/tw93/Pake/discussions>讨论区</a> 交流分享。</div>
</p>

## 特征

🏂 **小**：相比传统的 Electron 套壳打包，要小将近 40 倍，不到 3M  
😂 **快**：Pake 的底层使用的 Rust Tauri 框架，性能体验较 JS 框架要轻快不少，内存小很多  
🩴 **特**：不是单纯打包，实现了快捷键的透传、沉浸式的窗口、拖动、样式改写、去广告、产品的极简风格定制  
🐶 **玩**：只是一个很简单的小玩具，用 Rust 替代之前套壳网页打包的老思路，其实 PWA 也很好

## 下载

<table>
    <tr>
        <td>WeRead <a href="https://github.com/tw93/Pake/releases/latest/download/WeRead.dmg">Download</a></td>
        <td>Twitter <a href="https://github.com/tw93/Pake/releases/latest/download/Twitter.dmg">Download</a></td>
    </tr>
    <tr>
        <td><img src=https://cdn.fliggy.com/upic/17dC9I.jpg width=600/></td>
        <td><img src=https://cdn.fliggy.com/upic/mc41xq.jpg width=600/></td>
    </tr>
    <tr>
        <td>YouTube <a href="https://github.com/tw93/Pake/releases/latest/download/YouTube.dmg">Download</a></td>
        <td>Reference <a href="https://github.com/tw93/Pake/releases/latest/download/Reference.dmg">Download</a></td>
    </tr>
    <tr>
        <td><img src=https://cdn.fliggy.com/upic/Ea5ZRw.png width=600/></td>
        <td><img src=https://cdn.fliggy.com/upic/KFsZIY.png width=600/></td>
    </tr>
    <tr>
        <td>RunCode <a href="https://github.com/tw93/Pake/releases/latest/download/RunCode.dmg">Download</a></td>
        <td>Google Translate <a href="https://github.com/tw93/Pake/releases/latest/download/GoogleTranslate.dmg">Download</a></td>
    </tr>
    <tr>
        <td><img src=https://cdn.fliggy.com/upic/EB1OYP.jpg width=600/></td>
        <td><img src=https://cdn.fliggy.com/upic/EmjUGy.png width=600/></td>
    </tr>
    <tr>
        <td>Flomo <a href="https://github.com/tw93/Pake/releases/latest/download/Flomo.dmg">Download</a></td>
        <td>YuQue <a href="https://github.com/tw93/Pake/releases/latest/download/YuQue.dmg">Download</a></td>
    </tr>
    <tr>
        <td><img src=https://cdn.fliggy.com/upic/jg9Eeu.jpg width=600/></td>
        <td><img src=https://cdn.fliggy.com/upic/02SZQl.png width=600/></td>
    </tr>
</table>

更多常用 App 下载可以去 [Releases](https://github.com/tw93/Pake/releases) 中看看。

## 快捷键

| Mac                         | Windows/Linux                  | 功能               |
| --------------------------- | ------------------------------ | ------------------ |
| <kbd>⌘</kbd> + <kbd>[</kbd> | <kbd>Ctrl</kbd> + <kbd>←</kbd> | 返回上一个页面     |
| <kbd>⌘</kbd> + <kbd>]</kbd> | <kbd>Ctrl</kbd> + <kbd>→</kbd> | 去下一个页面       |
| <kbd>⌘</kbd> + <kbd>↑</kbd> | <kbd>Ctrl</kbd> + <kbd>↑</kbd> | 自动滚动到页面顶部 |
| <kbd>⌘</kbd> + <kbd>↓</kbd> | <kbd>Ctrl</kbd> + <kbd>↓</kbd> | 自动滚动到页面底部 |
| <kbd>⌘</kbd> + <kbd>r</kbd> | <kbd>Ctrl</kbd> + <kbd>r</kbd> | 刷新页面           |
| <kbd>⌘</kbd> + <kbd>w</kbd> | <kbd>Ctrl</kbd> + <kbd>w</kbd> | 隐藏窗口，非退出   |
| <kbd>⌘</kbd> + <kbd>-</kbd> | <kbd>Ctrl</kbd> + <kbd>-</kbd> | 缩小页面           |
| <kbd>⌘</kbd> + <kbd>+</kbd> | <kbd>Ctrl</kbd> + <kbd>+</kbd> | 放大页面           |
| <kbd>⌘</kbd> + <kbd>=</kbd> | <kbd>Ctrl</kbd> + <kbd>=</kbd> | 放大页面           |
| <kbd>⌘</kbd> + <kbd>0</kbd> | <kbd>Ctrl</kbd> + <kbd>0</kbd> | 重置页面缩放       |

此外还支持双击头部进行全屏切换，拖拽头部进行移动窗口，还有其他需求，欢迎提过来。

## 注意点

<<<<<<< HEAD
-   Windows 下不能安装到 C:\Program File，会直接闪退。建议安装到其他目录，比如 D:\Program Files。
-   Linux 下暂时不能存 cookie，即应用关闭后数据清空，账号自动推出。

## 使用命令行打包

Pake 提供了命令行工具，可以更快捷方便地打包。（目前仅支持 MacOS）

### 安装

```bash
npm install -g pake
```

如果安装失败提示没有权限，请使用 `sudo` 运行。

### 用法

```bash
pake [options] url
```

更多用法可查看[文档](./bin//README.md)。
=======
- Windows 下不能安装到 C:\Program File，会直接闪退。建议安装到其他非管理员权限目录，比如 D:\Program Files (x86) 。
- Linux 下暂时不能存 cookie，即应用关闭后数据清空，账号自动推出。
>>>>>>> 6f87ffa9

## 开发

开始前参考 [Tauri](https://tauri.app/v1/guides/getting-started/prerequisites#setting-up-macos) 快速配置好环境。

```sh
// 安装依赖
npm i

// 调试
npm run dev

// 打包 Mac 应用
npm run build

// 打包 Windows 应用
npm run build:windows

// 打包 Linux 应用
npm run build:linux

// 一键打包所有 Mac/Linux 应用
chmod +x ./script/build.sh && ./script/build.sh

// 一键打包所有 Windows 项目
.\script\build.bat
```

## 打新包

1. 修改 `src-tauri` 目录下的 `tauri.conf.json` 中的 `url、productName、icon、identifier` 这 4 个字段，其中 icon 可以从 icons 目录选择一个，也可以去 [macOSicons](https://macosicons.com/#/) 下载符合产品名称的
2. 关于窗口属性设置，可以在 `tauri.conf.json` 修改 `windows` 属性对应的 `width/height`，是否全屏 `fullscreen`，是否可以调整大小 `resizable`，假如想适配 Mac 沉浸式头部，可以将 `transparent` 设置成 `true`，找到 Header 元素加一个 `padding-top` 样式即可，不想适配改成 `false` 也行
3. `npm run dev` 本地调试看看效果，此外可以使用 `npm run dev:debug` 进行容器调试
4. `npm run build` 运行即可打生产包

## 高级

#### 1. 如何改写样式，如去掉原站广告、不想要的模块、甚至重新设计？

首先需要使用 `npm run dev:debug` 打开 devtools 调试模式，找到你需要修改的样式名称，先在 devtools 里面验证效果；找到 `pake.js` 中样式位置 `style.innerHTML` ，将需要覆盖的样式加上即可，有一些案例你可以模仿。

#### 2. 如何注入 JS 的逻辑，比如实现事件监听，比如说键盘快捷键？

参考 `pake.js` 中事件监听 `document.addEventListener`，直接编写即可，这里更多是基础前端的技术。

#### 3. 如何进行容器内的事件和 Pake 通信，比如说 Web 的拖拽、滚动、特殊点击传递啥的？

参考 `pake.js` 中通信代码 `postMessage`，写好事件监听，然后用 `window.ipc.postMessage` 将事件以及参数传递出来，然后参考容器接收事件 `window.drag_window`，自己处理即可，更多可以参考 tauri 以及 wry 的官方文档。

## 贡献者

<!-- readme: contributors -start -->
<table>
<tr>
    <td align="center">
        <a href="https://github.com/tw93">
            <img src="https://avatars.githubusercontent.com/u/8736212?v=4" width="90;" alt="tw93"/>
            <br />
            <sub><b>Tw93</b></sub>
        </a>
    </td>
    <td align="center">
        <a href="https://github.com/Tlntin">
            <img src="https://avatars.githubusercontent.com/u/28218658?v=4" width="90;" alt="Tlntin"/>
            <br />
            <sub><b>Tlntin</b></sub>
        </a>
    </td>
    <td align="center">
        <a href="https://github.com/pan93412">
            <img src="https://avatars.githubusercontent.com/u/28441561?v=4" width="90;" alt="pan93412"/>
            <br />
            <sub><b>Pan93412</b></sub>
        </a>
    </td>
    <td align="center">
        <a href="https://github.com/liby">
            <img src="https://avatars.githubusercontent.com/u/38807139?v=4" width="90;" alt="liby"/>
            <br />
            <sub><b>Bryan Lee</b></sub>
        </a>
    </td>
    <td align="center">
        <a href="https://github.com/m1911star">
            <img src="https://avatars.githubusercontent.com/u/4948120?v=4" width="90;" alt="m1911star"/>
            <br />
            <sub><b>Horus</b></sub>
        </a>
    </td>
    <td align="center">
        <a href="https://github.com/QingZ11">
            <img src="https://avatars.githubusercontent.com/u/38887077?v=4" width="90;" alt="QingZ11"/>
            <br />
            <sub><b>Steam</b></sub>
        </a>
    </td>
    <td align="center">
        <a href="https://github.com/2nthony">
            <img src="https://avatars.githubusercontent.com/u/19513289?v=4" width="90;" alt="2nthony"/>
            <br />
            <sub><b>2nthony</b></sub>
        </a>
    </td></tr>
<tr>
    <td align="center">
        <a href="https://github.com/AielloChan">
            <img src="https://avatars.githubusercontent.com/u/7900765?v=4" width="90;" alt="AielloChan"/>
            <br />
            <sub><b>Aiello</b></sub>
        </a>
    </td>
    <td align="center">
        <a href="https://github.com/houhoz">
            <img src="https://avatars.githubusercontent.com/u/19684376?v=4" width="90;" alt="houhoz"/>
            <br />
            <sub><b>Hyzhao</b></sub>
        </a>
    </td>
    <td align="center">
        <a href="https://github.com/liusishan">
            <img src="https://avatars.githubusercontent.com/u/33129823?v=4" width="90;" alt="liusishan"/>
            <br />
            <sub><b>Null</b></sub>
        </a>
    </td>
    <td align="center">
        <a href="https://github.com/piaoyidage">
            <img src="https://avatars.githubusercontent.com/u/5135405?v=4" width="90;" alt="piaoyidage"/>
            <br />
            <sub><b>Ranger</b></sub>
        </a>
    </td></tr>
</table>
<!-- readme: contributors -end -->

## 支持

-   我有两只猫，一只叫汤圆，一只叫可乐，假如觉得 Pake 让你生活更美好，可以给汤圆可乐 <a href="https://miaoyan.app/cats.html?name=Pake" target="_blank">喂罐头 🥩🍤</a>。
-   如果你喜欢 Pake，可以在 Github Star，更欢迎 [推荐](https://twitter.com/intent/tweet?url=https://github.com/tw93/Pake&text=Pake%20%E4%B8%80%E4%B8%AA%E5%BE%88%E7%AE%80%E5%8D%95%E7%9A%84%E7%94%A8%20Rust%20%E6%89%93%E5%8C%85%E7%BD%91%E9%A1%B5%E7%94%9F%E6%88%90%20Mac%20App%20%E7%9A%84%E5%B7%A5%E5%85%B7%EF%BC%8C%E7%9B%B8%E6%AF%94%E4%BC%A0%E7%BB%9F%E7%9A%84%20Electron%20%E5%A5%97%E5%A3%B3%E6%89%93%E5%8C%85%EF%BC%8C%E5%A4%A7%E5%B0%8F%E8%A6%81%E5%B0%8F%E5%B0%86%E8%BF%91%2040%20%E5%80%8D%EF%BC%8C%E4%B8%80%E8%88%AC%202M%20%E5%B7%A6%E5%8F%B3%EF%BC%8C%E5%BA%95%E5%B1%82%E4%BD%BF%E7%94%A8Tauri%20%EF%BC%8C%E6%80%A7%E8%83%BD%E4%BD%93%E9%AA%8C%E8%BE%83%20JS%20%E6%A1%86%E6%9E%B6%E8%A6%81%E8%BD%BB%E5%BF%AB%E4%B8%8D%E5%B0%91%EF%BC%8C%E5%86%85%E5%AD%98%E5%B0%8F%E5%BE%88%E5%A4%9A%EF%BC%8C%E6%94%AF%E6%8C%81%E5%BE%AE%E4%BF%A1%E8%AF%BB%E4%B9%A6%E3%80%81Twitter%E3%80%81Youtube%E3%80%81RunCode%E3%80%81Flomo%E3%80%81%E8%AF%AD%E9%9B%80%E7%AD%89%EF%BC%8C%E5%8F%AF%E4%BB%A5%E5%BE%88%E6%96%B9%E4%BE%BF%E4%BA%8C%E6%AC%A1%E5%BC%80%E5%8F%91~) 给你志同道合的朋友使用。
-   可以关注我的 [Twitter](https://twitter.com/HiTw93) 获取到最新的 Pake 更新消息，也欢迎加入 [Telegram](https://t.me/miaoyan) 聊天群。

## 最后

1. 希望大伙玩的过程中有一种学习新技术的喜悦感，如果有新点子欢迎告诉我
2. 假如你发现有很适合做成桌面 App 的网页也很欢迎告诉我，我给加到里面来<|MERGE_RESOLUTION|>--- conflicted
+++ resolved
@@ -82,9 +82,8 @@
 
 ## 注意点
 
-<<<<<<< HEAD
--   Windows 下不能安装到 C:\Program File，会直接闪退。建议安装到其他目录，比如 D:\Program Files。
--   Linux 下暂时不能存 cookie，即应用关闭后数据清空，账号自动推出。
+- Windows 下不能安装到 C:\Program File，会直接闪退。建议安装到其他非管理员权限目录，比如 D:\Program Files (x86) 。
+- Linux 下暂时不能存 cookie，即应用关闭后数据清空，账号自动推出。
 
 ## 使用命令行打包
 
@@ -105,10 +104,6 @@
 ```
 
 更多用法可查看[文档](./bin//README.md)。
-=======
-- Windows 下不能安装到 C:\Program File，会直接闪退。建议安装到其他非管理员权限目录，比如 D:\Program Files (x86) 。
-- Linux 下暂时不能存 cookie，即应用关闭后数据清空，账号自动推出。
->>>>>>> 6f87ffa9
 
 ## 开发
 
