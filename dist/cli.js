import * as Commander from 'commander';
import { program } from 'commander';
import log from 'loglevel';
import url, { fileURLToPath } from 'url';
import isurl from 'is-url';
import fs from 'fs';
import prompts from 'prompts';
import path from 'path';
import fs$1 from 'fs/promises';
import fs2 from 'fs-extra';
import chalk from 'chalk';
import crypto from 'crypto';
import axios from 'axios';
import { fileTypeFromBuffer } from 'file-type';
import { dir } from 'tmp-promise';
import ora from 'ora';
import shelljs from 'shelljs';
import { exec } from 'child_process';
import { promisify } from 'util';
import dns from 'dns';
import updateNotifier from 'update-notifier';

/******************************************************************************
Copyright (c) Microsoft Corporation.

Permission to use, copy, modify, and/or distribute this software for any
purpose with or without fee is hereby granted.

THE SOFTWARE IS PROVIDED "AS IS" AND THE AUTHOR DISCLAIMS ALL WARRANTIES WITH
REGARD TO THIS SOFTWARE INCLUDING ALL IMPLIED WARRANTIES OF MERCHANTABILITY
AND FITNESS. IN NO EVENT SHALL THE AUTHOR BE LIABLE FOR ANY SPECIAL, DIRECT,
INDIRECT, OR CONSEQUENTIAL DAMAGES OR ANY DAMAGES WHATSOEVER RESULTING FROM
LOSS OF USE, DATA OR PROFITS, WHETHER IN AN ACTION OF CONTRACT, NEGLIGENCE OR
OTHER TORTIOUS ACTION, ARISING OUT OF OR IN CONNECTION WITH THE USE OR
PERFORMANCE OF THIS SOFTWARE.
***************************************************************************** */

function __awaiter(thisArg, _arguments, P, generator) {
    function adopt(value) { return value instanceof P ? value : new P(function (resolve) { resolve(value); }); }
    return new (P || (P = Promise))(function (resolve, reject) {
        function fulfilled(value) { try { step(generator.next(value)); } catch (e) { reject(e); } }
        function rejected(value) { try { step(generator["throw"](value)); } catch (e) { reject(e); } }
        function step(result) { result.done ? resolve(result.value) : adopt(result.value).then(fulfilled, rejected); }
        step((generator = generator.apply(thisArg, _arguments || [])).next());
    });
}

const DEFAULT_PAKE_OPTIONS = {
    icon: '',
    height: 780,
    width: 1200,
    fullscreen: false,
    resizable: true,
    transparent: false,
    userAgent: '',
    showMenu: false,
    showSystemTray: false,
    multiArch: false,
    targets: 'deb',
    iterCopyFile: false,
    systemTrayIcon: '',
    debug: false,
    multiArch: false,
    targets: "all",
};

const tlds = [
    "aaa",
    "aarp",
    "abarth",
    "abb",
    "abbott",
    "abbvie",
    "abc",
    "able",
    "abogado",
    "abudhabi",
    "ac",
    "academy",
    "accenture",
    "accountant",
    "accountants",
    "aco",
    "actor",
    "ad",
    "adac",
    "ads",
    "adult",
    "ae",
    "aeg",
    "aero",
    "aetna",
    "af",
    "afl",
    "africa",
    "ag",
    "agakhan",
    "agency",
    "ai",
    "aig",
    "airbus",
    "airforce",
    "airtel",
    "akdn",
    "al",
    "alfaromeo",
    "alibaba",
    "alipay",
    "allfinanz",
    "allstate",
    "ally",
    "alsace",
    "alstom",
    "am",
    "amazon",
    "americanexpress",
    "americanfamily",
    "amex",
    "amfam",
    "amica",
    "amsterdam",
    "analytics",
    "android",
    "anquan",
    "anz",
    "ao",
    "aol",
    "apartments",
    "app",
    "apple",
    "aq",
    "aquarelle",
    "ar",
    "arab",
    "aramco",
    "archi",
    "army",
    "arpa",
    "art",
    "arte",
    "as",
    "asda",
    "asia",
    "associates",
    "at",
    "athleta",
    "attorney",
    "au",
    "auction",
    "audi",
    "audible",
    "audio",
    "auspost",
    "author",
    "auto",
    "autos",
    "avianca",
    "aw",
    "aws",
    "ax",
    "axa",
    "az",
    "azure",
    "ba",
    "baby",
    "baidu",
    "banamex",
    "bananarepublic",
    "band",
    "bank",
    "bar",
    "barcelona",
    "barclaycard",
    "barclays",
    "barefoot",
    "bargains",
    "baseball",
    "basketball",
    "bauhaus",
    "bayern",
    "bb",
    "bbc",
    "bbt",
    "bbva",
    "bcg",
    "bcn",
    "bd",
    "be",
    "beats",
    "beauty",
    "beer",
    "bentley",
    "berlin",
    "best",
    "bestbuy",
    "bet",
    "bf",
    "bg",
    "bh",
    "bharti",
    "bi",
    "bible",
    "bid",
    "bike",
    "bing",
    "bingo",
    "bio",
    "biz",
    "bj",
    "black",
    "blackfriday",
    "blockbuster",
    "blog",
    "bloomberg",
    "blue",
    "bm",
    "bms",
    "bmw",
    "bn",
    "bnpparibas",
    "bo",
    "boats",
    "boehringer",
    "bofa",
    "bom",
    "bond",
    "boo",
    "book",
    "booking",
    "bosch",
    "bostik",
    "boston",
    "bot",
    "boutique",
    "box",
    "br",
    "bradesco",
    "bridgestone",
    "broadway",
    "broker",
    "brother",
    "brussels",
    "bs",
    "bt",
    "build",
    "builders",
    "business",
    "buy",
    "buzz",
    "bv",
    "bw",
    "by",
    "bz",
    "bzh",
    "ca",
    "cab",
    "cafe",
    "cal",
    "call",
    "calvinklein",
    "cam",
    "camera",
    "camp",
    "canon",
    "capetown",
    "capital",
    "capitalone",
    "car",
    "caravan",
    "cards",
    "care",
    "career",
    "careers",
    "cars",
    "casa",
    "case",
    "cash",
    "casino",
    "cat",
    "catering",
    "catholic",
    "cba",
    "cbn",
    "cbre",
    "cbs",
    "cc",
    "cd",
    "center",
    "ceo",
    "cern",
    "cf",
    "cfa",
    "cfd",
    "cg",
    "ch",
    "chanel",
    "channel",
    "charity",
    "chase",
    "chat",
    "cheap",
    "chintai",
    "christmas",
    "chrome",
    "church",
    "ci",
    "cipriani",
    "circle",
    "cisco",
    "citadel",
    "citi",
    "citic",
    "city",
    "cityeats",
    "ck",
    "cl",
    "claims",
    "cleaning",
    "click",
    "clinic",
    "clinique",
    "clothing",
    "cloud",
    "club",
    "clubmed",
    "cm",
    "cn",
    "co",
    "coach",
    "codes",
    "coffee",
    "college",
    "cologne",
    "com",
    "comcast",
    "commbank",
    "community",
    "company",
    "compare",
    "computer",
    "comsec",
    "condos",
    "construction",
    "consulting",
    "contact",
    "contractors",
    "cooking",
    "cookingchannel",
    "cool",
    "coop",
    "corsica",
    "country",
    "coupon",
    "coupons",
    "courses",
    "cpa",
    "cr",
    "credit",
    "creditcard",
    "creditunion",
    "cricket",
    "crown",
    "crs",
    "cruise",
    "cruises",
    "cu",
    "cuisinella",
    "cv",
    "cw",
    "cx",
    "cy",
    "cymru",
    "cyou",
    "cz",
    "dabur",
    "dad",
    "dance",
    "data",
    "date",
    "dating",
    "datsun",
    "day",
    "dclk",
    "dds",
    "de",
    "deal",
    "dealer",
    "deals",
    "degree",
    "delivery",
    "dell",
    "deloitte",
    "delta",
    "democrat",
    "dental",
    "dentist",
    "desi",
    "design",
    "dev",
    "dhl",
    "diamonds",
    "diet",
    "digital",
    "direct",
    "directory",
    "discount",
    "discover",
    "dish",
    "diy",
    "dj",
    "dk",
    "dm",
    "dnp",
    "do",
    "docs",
    "doctor",
    "dog",
    "domains",
    "dot",
    "download",
    "drive",
    "dtv",
    "dubai",
    "dunlop",
    "dupont",
    "durban",
    "dvag",
    "dvr",
    "dz",
    "earth",
    "eat",
    "ec",
    "eco",
    "edeka",
    "edu",
    "education",
    "ee",
    "eg",
    "email",
    "emerck",
    "energy",
    "engineer",
    "engineering",
    "enterprises",
    "epson",
    "equipment",
    "er",
    "ericsson",
    "erni",
    "es",
    "esq",
    "estate",
    "et",
    "etisalat",
    "eu",
    "eurovision",
    "eus",
    "events",
    "exchange",
    "expert",
    "exposed",
    "express",
    "extraspace",
    "fage",
    "fail",
    "fairwinds",
    "faith",
    "family",
    "fan",
    "fans",
    "farm",
    "farmers",
    "fashion",
    "fast",
    "fedex",
    "feedback",
    "ferrari",
    "ferrero",
    "fi",
    "fiat",
    "fidelity",
    "fido",
    "film",
    "final",
    "finance",
    "financial",
    "fire",
    "firestone",
    "firmdale",
    "fish",
    "fishing",
    "fit",
    "fitness",
    "fj",
    "fk",
    "flickr",
    "flights",
    "flir",
    "florist",
    "flowers",
    "fly",
    "fm",
    "fo",
    "foo",
    "food",
    "foodnetwork",
    "football",
    "ford",
    "forex",
    "forsale",
    "forum",
    "foundation",
    "fox",
    "fr",
    "free",
    "fresenius",
    "frl",
    "frogans",
    "frontdoor",
    "frontier",
    "ftr",
    "fujitsu",
    "fun",
    "fund",
    "furniture",
    "futbol",
    "fyi",
    "ga",
    "gal",
    "gallery",
    "gallo",
    "gallup",
    "game",
    "games",
    "gap",
    "garden",
    "gay",
    "gb",
    "gbiz",
    "gd",
    "gdn",
    "ge",
    "gea",
    "gent",
    "genting",
    "george",
    "gf",
    "gg",
    "ggee",
    "gh",
    "gi",
    "gift",
    "gifts",
    "gives",
    "giving",
    "gl",
    "glass",
    "gle",
    "global",
    "globo",
    "gm",
    "gmail",
    "gmbh",
    "gmo",
    "gmx",
    "gn",
    "godaddy",
    "gold",
    "goldpoint",
    "golf",
    "goo",
    "goodyear",
    "goog",
    "google",
    "gop",
    "got",
    "gov",
    "gp",
    "gq",
    "gr",
    "grainger",
    "graphics",
    "gratis",
    "green",
    "gripe",
    "grocery",
    "group",
    "gs",
    "gt",
    "gu",
    "guardian",
    "gucci",
    "guge",
    "guide",
    "guitars",
    "guru",
    "gw",
    "gy",
    "hair",
    "hamburg",
    "hangout",
    "haus",
    "hbo",
    "hdfc",
    "hdfcbank",
    "health",
    "healthcare",
    "help",
    "helsinki",
    "here",
    "hermes",
    "hgtv",
    "hiphop",
    "hisamitsu",
    "hitachi",
    "hiv",
    "hk",
    "hkt",
    "hm",
    "hn",
    "hockey",
    "holdings",
    "holiday",
    "homedepot",
    "homegoods",
    "homes",
    "homesense",
    "honda",
    "horse",
    "hospital",
    "host",
    "hosting",
    "hot",
    "hoteles",
    "hotels",
    "hotmail",
    "house",
    "how",
    "hr",
    "hsbc",
    "ht",
    "hu",
    "hughes",
    "hyatt",
    "hyundai",
    "ibm",
    "icbc",
    "ice",
    "icu",
    "id",
    "ie",
    "ieee",
    "ifm",
    "ikano",
    "il",
    "im",
    "imamat",
    "imdb",
    "immo",
    "immobilien",
    "in",
    "inc",
    "industries",
    "infiniti",
    "info",
    "ing",
    "ink",
    "institute",
    "insurance",
    "insure",
    "int",
    "international",
    "intuit",
    "investments",
    "io",
    "ipiranga",
    "iq",
    "ir",
    "irish",
    "is",
    "ismaili",
    "ist",
    "istanbul",
    "it",
    "itau",
    "itv",
    "jaguar",
    "java",
    "jcb",
    "je",
    "jeep",
    "jetzt",
    "jewelry",
    "jio",
    "jll",
    "jm",
    "jmp",
    "jnj",
    "jo",
    "jobs",
    "joburg",
    "jot",
    "joy",
    "jp",
    "jpmorgan",
    "jprs",
    "juegos",
    "juniper",
    "kaufen",
    "kddi",
    "ke",
    "kerryhotels",
    "kerrylogistics",
    "kerryproperties",
    "kfh",
    "kg",
    "kh",
    "ki",
    "kia",
    "kids",
    "kim",
    "kinder",
    "kindle",
    "kitchen",
    "kiwi",
    "km",
    "kn",
    "koeln",
    "komatsu",
    "kosher",
    "kp",
    "kpmg",
    "kpn",
    "kr",
    "krd",
    "kred",
    "kuokgroup",
    "kw",
    "ky",
    "kyoto",
    "kz",
    "la",
    "lacaixa",
    "lamborghini",
    "lamer",
    "lancaster",
    "lancia",
    "land",
    "landrover",
    "lanxess",
    "lasalle",
    "lat",
    "latino",
    "latrobe",
    "law",
    "lawyer",
    "lb",
    "lc",
    "lds",
    "lease",
    "leclerc",
    "lefrak",
    "legal",
    "lego",
    "lexus",
    "lgbt",
    "li",
    "lidl",
    "life",
    "lifeinsurance",
    "lifestyle",
    "lighting",
    "like",
    "lilly",
    "limited",
    "limo",
    "lincoln",
    "linde",
    "link",
    "lipsy",
    "live",
    "living",
    "lk",
    "llc",
    "llp",
    "loan",
    "loans",
    "locker",
    "locus",
    "loft",
    "lol",
    "london",
    "lotte",
    "lotto",
    "love",
    "lpl",
    "lplfinancial",
    "lr",
    "ls",
    "lt",
    "ltd",
    "ltda",
    "lu",
    "lundbeck",
    "luxe",
    "luxury",
    "lv",
    "ly",
    "ma",
    "macys",
    "madrid",
    "maif",
    "maison",
    "makeup",
    "man",
    "management",
    "mango",
    "map",
    "market",
    "marketing",
    "markets",
    "marriott",
    "marshalls",
    "maserati",
    "mattel",
    "mba",
    "mc",
    "mckinsey",
    "md",
    "me",
    "med",
    "media",
    "meet",
    "melbourne",
    "meme",
    "memorial",
    "men",
    "menu",
    "merckmsd",
    "mg",
    "mh",
    "miami",
    "microsoft",
    "mil",
    "mini",
    "mint",
    "mit",
    "mitsubishi",
    "mk",
    "ml",
    "mlb",
    "mls",
    "mm",
    "mma",
    "mn",
    "mo",
    "mobi",
    "mobile",
    "moda",
    "moe",
    "moi",
    "mom",
    "monash",
    "money",
    "monster",
    "mormon",
    "mortgage",
    "moscow",
    "moto",
    "motorcycles",
    "mov",
    "movie",
    "mp",
    "mq",
    "mr",
    "ms",
    "msd",
    "mt",
    "mtn",
    "mtr",
    "mu",
    "museum",
    "music",
    "mutual",
    "mv",
    "mw",
    "mx",
    "my",
    "mz",
    "na",
    "nab",
    "nagoya",
    "name",
    "natura",
    "navy",
    "nba",
    "nc",
    "ne",
    "nec",
    "net",
    "netbank",
    "netflix",
    "network",
    "neustar",
    "new",
    "news",
    "next",
    "nextdirect",
    "nexus",
    "nf",
    "nfl",
    "ng",
    "ngo",
    "nhk",
    "ni",
    "nico",
    "nike",
    "nikon",
    "ninja",
    "nissan",
    "nissay",
    "nl",
    "no",
    "nokia",
    "northwesternmutual",
    "norton",
    "now",
    "nowruz",
    "nowtv",
    "np",
    "nr",
    "nra",
    "nrw",
    "ntt",
    "nu",
    "nyc",
    "nz",
    "obi",
    "observer",
    "office",
    "okinawa",
    "olayan",
    "olayangroup",
    "oldnavy",
    "ollo",
    "om",
    "omega",
    "one",
    "ong",
    "onl",
    "online",
    "ooo",
    "open",
    "oracle",
    "orange",
    "org",
    "organic",
    "origins",
    "osaka",
    "otsuka",
    "ott",
    "ovh",
    "pa",
    "page",
    "panasonic",
    "paris",
    "pars",
    "partners",
    "parts",
    "party",
    "passagens",
    "pay",
    "pccw",
    "pe",
    "pet",
    "pf",
    "pfizer",
    "pg",
    "ph",
    "pharmacy",
    "phd",
    "philips",
    "phone",
    "photo",
    "photography",
    "photos",
    "physio",
    "pics",
    "pictet",
    "pictures",
    "pid",
    "pin",
    "ping",
    "pink",
    "pioneer",
    "pizza",
    "pk",
    "pl",
    "place",
    "play",
    "playstation",
    "plumbing",
    "plus",
    "pm",
    "pn",
    "pnc",
    "pohl",
    "poker",
    "politie",
    "porn",
    "post",
    "pr",
    "pramerica",
    "praxi",
    "press",
    "prime",
    "pro",
    "prod",
    "productions",
    "prof",
    "progressive",
    "promo",
    "properties",
    "property",
    "protection",
    "pru",
    "prudential",
    "ps",
    "pt",
    "pub",
    "pw",
    "pwc",
    "py",
    "qa",
    "qpon",
    "quebec",
    "quest",
    "racing",
    "radio",
    "re",
    "read",
    "realestate",
    "realtor",
    "realty",
    "recipes",
    "red",
    "redstone",
    "redumbrella",
    "rehab",
    "reise",
    "reisen",
    "reit",
    "reliance",
    "ren",
    "rent",
    "rentals",
    "repair",
    "report",
    "republican",
    "rest",
    "restaurant",
    "review",
    "reviews",
    "rexroth",
    "rich",
    "richardli",
    "ricoh",
    "ril",
    "rio",
    "rip",
    "ro",
    "rocher",
    "rocks",
    "rodeo",
    "rogers",
    "room",
    "rs",
    "rsvp",
    "ru",
    "rugby",
    "ruhr",
    "run",
    "rw",
    "rwe",
    "ryukyu",
    "sa",
    "saarland",
    "safe",
    "safety",
    "sakura",
    "sale",
    "salon",
    "samsclub",
    "samsung",
    "sandvik",
    "sandvikcoromant",
    "sanofi",
    "sap",
    "sarl",
    "sas",
    "save",
    "saxo",
    "sb",
    "sbi",
    "sbs",
    "sc",
    "sca",
    "scb",
    "schaeffler",
    "schmidt",
    "scholarships",
    "school",
    "schule",
    "schwarz",
    "science",
    "scot",
    "sd",
    "se",
    "search",
    "seat",
    "secure",
    "security",
    "seek",
    "select",
    "sener",
    "services",
    "ses",
    "seven",
    "sew",
    "sex",
    "sexy",
    "sfr",
    "sg",
    "sh",
    "shangrila",
    "sharp",
    "shaw",
    "shell",
    "shia",
    "shiksha",
    "shoes",
    "shop",
    "shopping",
    "shouji",
    "show",
    "showtime",
    "si",
    "silk",
    "sina",
    "singles",
    "site",
    "sj",
    "sk",
    "ski",
    "skin",
    "sky",
    "skype",
    "sl",
    "sling",
    "sm",
    "smart",
    "smile",
    "sn",
    "sncf",
    "so",
    "soccer",
    "social",
    "softbank",
    "software",
    "sohu",
    "solar",
    "solutions",
    "song",
    "sony",
    "soy",
    "spa",
    "space",
    "sport",
    "spot",
    "sr",
    "srl",
    "ss",
    "st",
    "stada",
    "staples",
    "star",
    "statebank",
    "statefarm",
    "stc",
    "stcgroup",
    "stockholm",
    "storage",
    "store",
    "stream",
    "studio",
    "study",
    "style",
    "su",
    "sucks",
    "supplies",
    "supply",
    "support",
    "surf",
    "surgery",
    "suzuki",
    "sv",
    "swatch",
    "swiss",
    "sx",
    "sy",
    "sydney",
    "systems",
    "sz",
    "tab",
    "taipei",
    "talk",
    "taobao",
    "target",
    "tatamotors",
    "tatar",
    "tattoo",
    "tax",
    "taxi",
    "tc",
    "tci",
    "td",
    "tdk",
    "team",
    "tech",
    "technology",
    "tel",
    "temasek",
    "tennis",
    "teva",
    "tf",
    "tg",
    "th",
    "thd",
    "theater",
    "theatre",
    "tiaa",
    "tickets",
    "tienda",
    "tiffany",
    "tips",
    "tires",
    "tirol",
    "tj",
    "tjmaxx",
    "tjx",
    "tk",
    "tkmaxx",
    "tl",
    "tm",
    "tmall",
    "tn",
    "to",
    "today",
    "tokyo",
    "tools",
    "top",
    "toray",
    "toshiba",
    "total",
    "tours",
    "town",
    "toyota",
    "toys",
    "tr",
    "trade",
    "trading",
    "training",
    "travel",
    "travelchannel",
    "travelers",
    "travelersinsurance",
    "trust",
    "trv",
    "tt",
    "tube",
    "tui",
    "tunes",
    "tushu",
    "tv",
    "tvs",
    "tw",
    "tz",
    "ua",
    "ubank",
    "ubs",
    "ug",
    "uk",
    "unicom",
    "university",
    "uno",
    "uol",
    "ups",
    "us",
    "uy",
    "uz",
    "va",
    "vacations",
    "vana",
    "vanguard",
    "vc",
    "ve",
    "vegas",
    "ventures",
    "verisign",
    "vermögensberater",
    "vermögensberatung",
    "versicherung",
    "vet",
    "vg",
    "vi",
    "viajes",
    "video",
    "vig",
    "viking",
    "villas",
    "vin",
    "vip",
    "virgin",
    "visa",
    "vision",
    "viva",
    "vivo",
    "vlaanderen",
    "vn",
    "vodka",
    "volkswagen",
    "volvo",
    "vote",
    "voting",
    "voto",
    "voyage",
    "vu",
    "vuelos",
    "wales",
    "walmart",
    "walter",
    "wang",
    "wanggou",
    "watch",
    "watches",
    "weather",
    "weatherchannel",
    "webcam",
    "weber",
    "website",
    "wed",
    "wedding",
    "weibo",
    "weir",
    "wf",
    "whoswho",
    "wien",
    "wiki",
    "williamhill",
    "win",
    "windows",
    "wine",
    "winners",
    "wme",
    "wolterskluwer",
    "woodside",
    "work",
    "works",
    "world",
    "wow",
    "ws",
    "wtc",
    "wtf",
    "xbox",
    "xerox",
    "xfinity",
    "xihuan",
    "xin",
    "xxx",
    "xyz",
    "yachts",
    "yahoo",
    "yamaxun",
    "yandex",
    "ye",
    "yodobashi",
    "yoga",
    "yokohama",
    "you",
    "youtube",
    "yt",
    "yun",
    "za",
    "zappos",
    "zara",
    "zero",
    "zip",
    "zm",
    "zone",
    "zuerich",
    "zw",
    "ελ",
    "ευ",
    "бг",
    "бел",
    "дети",
    "ею",
    "католик",
    "ком",
    "мкд",
    "мон",
    "москва",
    "онлайн",
    "орг",
    "рус",
    "рф",
    "сайт",
    "срб",
    "укр",
    "қаз",
    "հայ",
    "ישראל",
    "קום",
    "ابوظبي",
    "اتصالات",
    "ارامكو",
    "الاردن",
    "البحرين",
    "الجزائر",
    "السعودية",
    "العليان",
    "المغرب",
    "امارات",
    "ایران",
    "بارت",
    "بازار",
    "بيتك",
    "بھارت",
    "تونس",
    "سودان",
    "سورية",
    "شبكة",
    "عراق",
    "عرب",
    "عمان",
    "فلسطين",
    "قطر",
    "كاثوليك",
    "كوم",
    "مصر",
    "مليسيا",
    "موريتانيا",
    "موقع",
    "همراه",
    "پاکستان",
    "ڀارت",
    "कॉम",
    "नेट",
    "भारत",
    "भारतम्",
    "भारोत",
    "संगठन",
    "বাংলা",
    "ভারত",
    "ভাৰত",
    "ਭਾਰਤ",
    "ભારત",
    "ଭାରତ",
    "இந்தியா",
    "இலங்கை",
    "சிங்கப்பூர்",
    "భారత్",
    "ಭಾರತ",
    "ഭാരതം",
    "ලංකා",
    "คอม",
    "ไทย",
    "ລາວ",
    "გე",
    "みんな",
    "アマゾン",
    "クラウド",
    "グーグル",
    "コム",
    "ストア",
    "セール",
    "ファッション",
    "ポイント",
    "世界",
    "中信",
    "中国",
    "中國",
    "中文网",
    "亚马逊",
    "企业",
    "佛山",
    "信息",
    "健康",
    "八卦",
    "公司",
    "公益",
    "台湾",
    "台灣",
    "商城",
    "商店",
    "商标",
    "嘉里",
    "嘉里大酒店",
    "在线",
    "大拿",
    "天主教",
    "娱乐",
    "家電",
    "广东",
    "微博",
    "慈善",
    "我爱你",
    "手机",
    "招聘",
    "政务",
    "政府",
    "新加坡",
    "新闻",
    "时尚",
    "書籍",
    "机构",
    "淡马锡",
    "游戏",
    "澳門",
    "点看",
    "移动",
    "组织机构",
    "网址",
    "网店",
    "网站",
    "网络",
    "联通",
    "诺基亚",
    "谷歌",
    "购物",
    "通販",
    "集团",
    "電訊盈科",
    "飞利浦",
    "食品",
    "餐厅",
    "香格里拉",
    "香港",
    "닷넷",
    "닷컴",
    "삼성",
    "한국",
];

function getDomain(inputUrl) {
    const parsed = url.parse(inputUrl).host;
    var parts = parsed.split('.');
    if (parts[0] === 'www' && parts[1] !== 'com') {
        parts.shift();
    }
    var ln = parts.length, i = ln, minLength = parts[parts.length - 1].length, part;
    // iterate backwards
    while ((part = parts[--i])) {
        // stop when we find a non-TLD part
        if (i === 0 || // 'asia.com' (last remaining must be the SLD)
            i < ln - 2 || // TLDs only span 2 levels
            part.length < minLength || // 'www.cn.com' (valid TLD as second-level domain)
            tlds.indexOf(part) < 0 // officially not a TLD
        ) {
            return part;
        }
    }
}
function appendProtocol(inputUrl) {
    const parsed = url.parse(inputUrl);
    if (!parsed.protocol) {
        const urlWithProtocol = `https://${inputUrl}`;
        return urlWithProtocol;
    }
    return inputUrl;
}
function normalizeUrl(urlToNormalize) {
    const urlWithProtocol = appendProtocol(urlToNormalize);
    if (isurl(urlWithProtocol)) {
        return urlWithProtocol;
    }
    else {
        throw new Error(`The URL "${urlWithProtocol}" you provided is invalid.`);
    }
}

function validateNumberInput(value) {
    const parsedValue = Number(value);
    if (isNaN(parsedValue)) {
        throw new Commander.InvalidArgumentError('The input cannot be a number.');
    }
    return parsedValue;
}
function validateUrlInput(url) {
    if (!fs.existsSync(url)) {
        try {
            return normalizeUrl(url);
        }
        catch (error) {
            throw new Commander.InvalidArgumentError(error.message);
        }
    }
    else {
        return url;
    }
}

const npmDirectory = path.join(path.dirname(fileURLToPath(import.meta.url)), '..');

const logger = {
    info(...msg) {
        log.info(...msg.map((m) => chalk.blue.bold(m)));
    },
    debug(...msg) {
        log.debug(...msg);
    },
    error(...msg) {
        log.error(...msg.map((m) => chalk.red.bold(m)));
    },
    warn(...msg) {
        log.info(...msg.map((m) => chalk.yellow.bold(m)));
    },
    success(...msg) {
        log.info(...msg.map((m) => chalk.green.bold(m)));
    }
};

function promptText(message, initial) {
    return __awaiter(this, void 0, void 0, function* () {
        const response = yield prompts({
            type: 'text',
            name: 'content',
            message,
            initial,
        });
        return response.content;
    });
}
function mergeTauriConfig(url, options, tauriConf) {
    return __awaiter(this, void 0, void 0, function* () {
        const { width, height, fullscreen, transparent, resizable, userAgent, showMenu, showSystemTray, systemTrayIcon, iterCopyFile, identifier, name, } = options;
        const tauriConfWindowOptions = {
            width,
            height,
            fullscreen,
            transparent,
            resizable,
        };
        // Package name is valid ?
        // for Linux, package name must be a-z, 0-9 or "-", not allow to A-Z and other
        if (process.platform === "linux") {
            const reg = new RegExp(/[0-9]*[a-z]+[0-9]*\-?[0-9]*[a-z]*[0-9]*\-?[0-9]*[a-z]*[0-9]*/);
            if (!reg.test(name) || reg.exec(name)[0].length != name.length) {
                logger.error("package name is illegal， it must be lowercase letters, numbers, dashes, and it must contain the lowercase letters.");
                logger.error("E.g com-123-xxx, 123pan, pan123,weread, we-read");
                process.exit();
            }
        }
        if (process.platform === "win32") {
            const reg = new RegExp(/([0-9]*[a-zA-Z]+[0-9]*)+/);
            if (!reg.test(name) || reg.exec(name)[0].length != name.length) {
                logger.error("package name is illegal， it must be letters, numbers, and it must contain the letters");
                logger.error("E.g 123pan,123Pan,Pan123,weread,WeRead,WERead");
                process.exit();
            }
        }
        // logger.warn(JSON.stringify(tauriConf.pake.windows, null, 4));
        Object.assign(tauriConf.pake.windows[0], Object.assign({ url }, tauriConfWindowOptions));
        // 判断一下url类型，是文件还是网站
        // 如果是文件，并且开启了递归拷贝功能，则需要将该文件以及所在文件夹下的所有文件拷贝到src目录下，否则只拷贝单个文件。
        const url_exists = yield fs$1.stat(url)
            .then(() => true)
            .catch(() => false);
        if (url_exists) {
            logger.warn("you input may a local file");
            tauriConf.pake.windows[0].url_type = "local";
            const file_name = path.basename(url);
            const dir_name = path.dirname(url);
            if (!iterCopyFile) {
                const url_path = path.join(npmDirectory, "dist/", file_name);
                yield fs$1.copyFile(url, url_path);
            }
            else {
                const old_dir = path.join(npmDirectory, "dist/");
                const new_dir = path.join(npmDirectory, "dist_bak/");
                fs2.moveSync(old_dir, new_dir, { "overwrite": true });
                fs2.copySync(dir_name, old_dir, { "overwrite": true });
                // logger.warn("dir name", dir_name);
                // 将dist_bak里面的cli.js和about_pake.html拷贝回去
                const cli_path = path.join(new_dir, "cli.js");
                const cli_path_target = path.join(old_dir, "cli.js");
                const about_pake_path = path.join(new_dir, "about_pake.html");
                const about_patk_path_target = path.join(old_dir, "about_pake.html");
                fs$1.copyFile(cli_path, cli_path_target);
                fs$1.copyFile(about_pake_path, about_patk_path_target);
            }
            tauriConf.pake.windows[0].url = file_name;
            tauriConf.pake.windows[0].url_type = "local";
        }
        else {
            tauriConf.pake.windows[0].url_type = "web";
        }
        // 处理user-agent
        logger.warn(userAgent);
        if (userAgent.length > 0) {
            if (process.platform === "win32") {
                tauriConf.pake.user_agent.windows = userAgent;
            }
            if (process.platform === "linux") {
                tauriConf.pake.user_agent.linux = userAgent;
            }
            if (process.platform === "darwin") {
                tauriConf.pake.user_agent.macos = userAgent;
            }
        }
        // 处理菜单栏
        if (showMenu) {
            if (process.platform === "win32") {
                tauriConf.pake.menu.windows = true;
            }
            if (process.platform === "linux") {
                tauriConf.pake.menu.linux = true;
            }
            if (process.platform === "darwin") {
                tauriConf.pake.user_agent.macos = true;
            }
        }
        else {
            if (process.platform === "win32") {
                tauriConf.pake.menu.windows = false;
            }
            if (process.platform === "linux") {
                tauriConf.pake.menu.linux = false;
            }
            if (process.platform === "darwin") {
                tauriConf.pake.user_agent.macos = false;
            }
        }
        // 处理托盘
        if (showSystemTray) {
            if (process.platform === "win32") {
                tauriConf.pake.system_tray.windows = true;
            }
            if (process.platform === "linux") {
                tauriConf.pake.system_tray.linux = true;
            }
            if (process.platform === "darwin") {
                tauriConf.pake.system_tray.macos = true;
            }
        }
        else {
            if (process.platform === "win32") {
                tauriConf.pake.system_tray.windows = false;
            }
            if (process.platform === "linux") {
                tauriConf.pake.system_tray.linux = false;
            }
            if (process.platform === "darwin") {
                tauriConf.pake.system_tray.macos = false;
            }
        }
        // 处理targets 暂时只对linux开放
        if (process.platform === "linux") {
            if (options.targets.length > 0) {
                if (options.targets === "deb" || options.targets === "appimage" || options.targets === "all") {
                    tauriConf.tauri.bundle.targets = [options.targets];
                }
            }
        }
        else {
            tauriConf.tauri.bundle.targets = ["deb"];
        }
        tauriConf.package.productName = name;
        tauriConf.tauri.bundle.identifier = identifier;
        // 删除映射关系
        if (process.platform === "linux") {
            delete tauriConf.tauri.bundle.deb.files;
        }
        // 处理应用图标
        const exists = yield fs$1.stat(options.icon)
            .then(() => true)
            .catch(() => false);
        if (process.platform === "linux") {
            delete tauriConf.tauri.bundle.deb.files;
            if (["all", "deb", "appimage"].includes(options.targets)) {
                tauriConf.tauri.bundle.targets = [options.targets];
            }
            else {
                logger.warn("targets must be 'all', 'deb', 'appimage', we will use default 'all'");
            }
        }
        if (exists) {
            let updateIconPath = true;
            let customIconExt = path.extname(options.icon).toLowerCase();
            if (process.platform === "win32") {
                if (customIconExt === ".ico") {
                    const ico_path = path.join(npmDirectory, `src-tauri/png/${name.toLowerCase()}_32.ico`);
                    tauriConf.tauri.bundle.resources = [`png/${name.toLowerCase()}_32.ico`];
                    yield fs$1.copyFile(options.icon, ico_path);
                }
                else {
                    updateIconPath = false;
                    logger.warn(`icon file in Windows must be 256 * 256 pix with .ico type, but you give ${customIconExt}`);
                    tauriConf.tauri.bundle.icon = ["png/icon_256.ico"];
                }
            }
            if (process.platform === "linux") {
                if (customIconExt != ".png") {
                    updateIconPath = false;
                    logger.warn(`icon file in Linux must be 512 * 512 pix with .png type, but you give ${customIconExt}`);
                    tauriConf.tauri.bundle.icon = ["png/icon_512.png"];
                }
            }
            if (process.platform === "darwin" && customIconExt !== ".icns") {
                updateIconPath = false;
                logger.warn(`icon file in MacOS must be .icns type, but you give ${customIconExt}`);
                tauriConf.tauri.bundle.icon = ["icons/icon.icns"];
            }
            if (updateIconPath) {
                tauriConf.tauri.bundle.icon = [options.icon];
            }
            else {
                logger.warn(`icon file will not change with default.`);
            }
        }
        else {
            logger.warn("the custom icon path may not exists. we will use default icon to replace it");
<<<<<<< HEAD
            switch (process.platform) {
                case "win32": {
                    tauriConf.tauri.bundle.resources = ['png/icon_32.ico'];
                    tauriConf.tauri.bundle.icon = ['png/icon_32.ico', 'png/icon_256.ico'];
                    break;
                }
                case "darwin": {
                    tauriConf.tauri.bundle.icon = ['icons/icon.icns'];
                    break;
                }
                case "linux": {
                    tauriConf.tauri.bundle.icon = ['png/icon_512.png'];
                    break;
                }
            }
=======
            if (process.platform === "win32") {
                tauriConf.tauri.bundle.icon = ["png/icon_256.ico"];
            }
            if (process.platform === "linux") {
                tauriConf.tauri.bundle.icon = ["png/icon_512.png"];
            }
            if (process.platform === "darwin") {
                tauriConf.tauri.bundle.icon = ["icons/icon.icns"];
            }
        }
        // 处理托盘自定义图标
        let useDefaultIcon = true; // 是否使用默认托盘图标
        if (systemTrayIcon.length > 0) {
            const icon_exists = yield fs$1.stat(systemTrayIcon)
                .then(() => true)
                .catch(() => false);
            if (icon_exists) {
                // 需要判断图标格式，默认只支持ico和png两种
                let iconExt = path.extname(systemTrayIcon).toLowerCase();
                if (iconExt == ".png" || iconExt == ".icon") {
                    useDefaultIcon = false;
                    const trayIcoPath = path.join(npmDirectory, `src-tauri/png/${name.toLowerCase()}${iconExt}`);
                    tauriConf.tauri.systemTray.iconPath = `png/${name.toLowerCase()}${iconExt}`;
                    yield fs$1.copyFile(systemTrayIcon, trayIcoPath);
                }
                else {
                    logger.warn(`file type for system tray icon mut be .ico or .png , but you give ${iconExt}`);
                    logger.warn(`system tray icon file will not change with default.`);
                }
            }
            else {
                logger.warn(`${systemTrayIcon} not exists!`);
                logger.warn(`system tray icon file will not change with default.`);
            }
        }
        // 处理托盘默认图标
        if (useDefaultIcon) {
            if (process.platform === "linux" || process.platform === "win32") {
                tauriConf.tauri.systemTray.iconPath = tauriConf.tauri.bundle.icon[0];
            }
            else {
                tauriConf.tauri.systemTray.iconPath = "png/icon_512.png";
            }
>>>>>>> 37398bee
        }
        // 保存配置文件
        let configPath = "";
        switch (process.platform) {
            case "win32": {
                configPath = path.join(npmDirectory, 'src-tauri/tauri.windows.conf.json');
                break;
            }
            case "darwin": {
                configPath = path.join(npmDirectory, 'src-tauri/tauri.macos.conf.json');
                break;
            }
            case "linux": {
                configPath = path.join(npmDirectory, 'src-tauri/tauri.linux.conf.json');
                break;
            }
        }
        let bundleConf = { tauri: { bundle: tauriConf.tauri.bundle } };
<<<<<<< HEAD
        yield fs.writeFile(configPath, Buffer.from(JSON.stringify(bundleConf, null, '\t'), 'utf-8'));
        const configJsonPath = path.join(npmDirectory, 'src-tauri/tauri.conf.json');
        yield fs.writeFile(configJsonPath, Buffer.from(JSON.stringify(tauriConf, null, '\t'), 'utf-8'));
=======
        yield fs$1.writeFile(configPath, Buffer.from(JSON.stringify(bundleConf, null, 4), 'utf-8'));
        const pakeConfigPath = path.join(npmDirectory, 'src-tauri/pake.json');
        yield fs$1.writeFile(pakeConfigPath, Buffer.from(JSON.stringify(tauriConf.pake, null, 4), 'utf-8'));
        let tauriConf2 = JSON.parse(JSON.stringify(tauriConf));
        delete tauriConf2.pake;
        delete tauriConf2.tauri.bundle;
        const configJsonPath = path.join(npmDirectory, 'src-tauri/tauri.conf.json');
        yield fs$1.writeFile(configJsonPath, Buffer.from(JSON.stringify(tauriConf2, null, 4), 'utf-8'));
>>>>>>> 37398bee
    });
}

function getIdentifier(name, url) {
    const hash = crypto.createHash('md5');
    hash.update(url);
    const postFixHash = hash.digest('hex').substring(0, 6);
    return `pake-${postFixHash}`;
}

const IS_MAC = process.platform === 'darwin';
const IS_WIN = process.platform === 'win32';
const IS_LINUX = process.platform === 'linux';

function handleIcon(options, url) {
    return __awaiter(this, void 0, void 0, function* () {
        if (options.icon) {
            if (options.icon.startsWith('http')) {
                return downloadIcon(options.icon);
            }
            else {
                return path.resolve(options.icon);
            }
        }
        if (!options.icon) {
            return getDefaultIcon();
        }
    });
}
function getDefaultIcon() {
    return __awaiter(this, void 0, void 0, function* () {
        logger.info('You haven\'t provided an app icon, so the default icon will be used. To assign a custom icon, please use the --icon option.');
        let iconPath = 'src-tauri/icons/icon.icns';
        if (IS_WIN) {
            iconPath = 'src-tauri/png/icon_256.ico';
        }
        else if (IS_LINUX) {
            iconPath = 'src-tauri/png/icon_512.png';
        }
        return path.join(npmDirectory, iconPath);
    });
}
function downloadIcon(iconUrl) {
    return __awaiter(this, void 0, void 0, function* () {
        let iconResponse;
        try {
            iconResponse = yield axios.get(iconUrl, {
                responseType: 'arraybuffer',
            });
        }
        catch (error) {
            if (error.response && error.response.status === 404) {
                return null;
            }
            throw error;
        }
        const iconData = yield iconResponse.data;
        if (!iconData) {
            return null;
        }
        const fileDetails = yield fileTypeFromBuffer(iconData);
        if (!fileDetails) {
            return null;
        }
        const { path } = yield dir();
        const iconPath = `${path}/icon.${fileDetails.ext}`;
        yield fs$1.writeFile(iconPath, iconData);
        return iconPath;
    });
}

function handleOptions(options, url) {
    return __awaiter(this, void 0, void 0, function* () {
        const appOptions = Object.assign(Object.assign({}, options), { identifier: '' });
        const url_exists = yield fs$1.stat(url)
            .then(() => true)
            .catch(() => false);
        if (!appOptions.name) {
<<<<<<< HEAD
            appOptions.name = yield promptText('Please enter the name of your application.', getDomain(url));
=======
            if (!url_exists) {
                appOptions.name = yield promptText('please input your application name', getDomain(url));
            }
            else {
                appOptions.name = yield promptText('please input your application name', "");
            }
>>>>>>> 37398bee
        }
        appOptions.identifier = getIdentifier(appOptions.name, url);
        appOptions.icon = yield handleIcon(appOptions);
        return appOptions;
    });
}

function shellExec(command) {
    return new Promise((resolve, reject) => {
        shelljs.exec(command, { async: true, silent: false, cwd: npmDirectory }, (code) => {
            if (code === 0) {
                resolve(0);
            }
            else {
                reject(new Error(`${code}`));
            }
        });
    });
}

const resolve = promisify(dns.resolve);
function isChinaDomain(domain) {
    return __awaiter(this, void 0, void 0, function* () {
        try {
            // 解析域名为IP地址
            const [ip] = yield resolve(domain);
            return yield isChinaIP(ip);
        }
        catch (error) {
            // 域名无法解析，返回false
            return false;
        }
    });
}
function isChinaIP(ip) {
    return __awaiter(this, void 0, void 0, function* () {
        return new Promise((resolve, reject) => {
            exec(`ping -c 1 -w 1 ${ip}`, (error, stdout, stderr) => {
                if (error) {
                    // 命令执行出错，返回false
                    resolve(false);
                }
                else {
                    // 解析输出信息，提取延迟值
                    const match = stdout.match(/time=(\d+\.\d+) ms/);
                    const latency = match ? parseFloat(match[1]) : 0;
                    // 判断延迟是否超过100ms
                    resolve(latency > 100);
                }
            });
        });
    });
}

const is_china = isChinaDomain("sh.rustup.rs");
let RustInstallScriptFocMac = "";
if (is_china) {
    RustInstallScriptFocMac =
        'export RUSTUP_DIST_SERVER="https://rsproxy.cn" && export RUSTUP_UPDATE_ROOT="https://rsproxy.cn/rustup" && curl --proto "=https" --tlsv1.2 -sSf https://rsproxy.cn/rustup-init.sh | sh';
}
else {
    RustInstallScriptFocMac =
        "curl --proto '=https' --tlsv1.2 -sSf https://sh.rustup.rs | sh -s -- -y";
}
const RustInstallScriptForWin = 'winget install --id Rustlang.Rustup';
function installRust() {
    return __awaiter(this, void 0, void 0, function* () {
        const spinner = ora('Downloading Rust').start();
        try {
            yield shellExec(IS_WIN ? RustInstallScriptForWin : RustInstallScriptFocMac);
            spinner.succeed();
        }
        catch (error) {
            console.error('Error codes that occur during the Rust installation process.', error.message);
            spinner.fail();
            process.exit(1);
        }
    });
}
function checkRustInstalled() {
    return shelljs.exec('rustc --version', { silent: true }).code === 0;
}

var tauri$3 = {
	security: {
		csp: null
	},
	updater: {
		active: false
	},
	systemTray: {
		iconPath: "png/weread_512.png",
		iconAsTemplate: true
	},
	allowlist: {
		all: true
	}
};
var build = {
	withGlobalTauri: true,
	devPath: "../dist",
	distDir: "../dist",
	beforeBuildCommand: "",
	beforeDevCommand: ""
};
var CommonConf = {
	"package": {
	productName: "WeRead",
	version: "1.0.0"
},
	tauri: tauri$3,
	build: build
};

var windows = [
	{
		url: "https://weread.qq.com/",
		transparent: true,
		fullscreen: false,
		width: 1200,
		height: 780,
		resizable: true,
		url_type: "web"
	}
];
var user_agent = {
	macos: "Mozilla/5.0 (Macintosh; Intel Mac OS X 10_15_7) AppleWebKit/605.1.15 (KHTML, like Gecko) Version/16.1 Safari/605.1.15",
	linux: "Mozilla/5.0 (X11; Linux x86_64) AppleWebKit/537.36 (KHTML, like Gecko) Chrome/108.0.0.0 Safari/537.36",
	windows: "Mozilla/5.0 (Windows NT 10.0; Win64; x64) AppleWebKit/537.36 (KHTML, like Gecko) Chrome/108.0.0.0 Safari/537.36"
};
var menu = {
	macos: true,
	linux: false,
	windows: false
};
var system_tray = {
	macos: false,
	linux: true,
	windows: true
};
var pakeConf = {
	windows: windows,
	user_agent: user_agent,
	menu: menu,
	system_tray: system_tray
};

var tauri$2 = {
	bundle: {
		icon: [
			"png/weread_256.ico",
			"png/weread_32.ico"
		],
		identifier: "com.tw93.weread",
		active: true,
		category: "DeveloperTool",
		copyright: "",
		externalBin: [
		],
		longDescription: "",
		resources: [
			"png/weread_32.ico"
		],
		shortDescription: "",
		targets: [
			"msi"
		],
		windows: {
			certificateThumbprint: null,
			digestAlgorithm: "sha256",
			timestampUrl: "",
			wix: {
				language: [
					"en-US"
				],
				template: "assets/main.wxs"
			}
		}
	}
};
var WinConf = {
	tauri: tauri$2
};

var tauri$1 = {
	bundle: {
		icon: [
			"icons/weread.icns"
		],
		identifier: "com.tw93.weread",
		active: true,
		category: "DeveloperTool",
		copyright: "",
		externalBin: [
		],
		longDescription: "",
		macOS: {
			entitlements: null,
			exceptionDomain: "",
			frameworks: [
			],
			providerShortName: null,
			signingIdentity: null
		},
		resources: [
		],
		shortDescription: "",
		targets: [
			"dmg"
		]
	}
};
var MacConf = {
	tauri: tauri$1
};

var tauri = {
	bundle: {
		icon: [
			"png/weread_512.png"
		],
		identifier: "com.tw93.weread",
		active: true,
		category: "DeveloperTool",
		copyright: "",
		deb: {
			depends: [
				"curl",
				"wget"
			],
			files: {
				"/usr/share/applications/com-tw93-weread.desktop": "assets/com-tw93-weread.desktop"
			}
		},
		externalBin: [
		],
		longDescription: "",
		resources: [
		],
		shortDescription: "",
		targets: [
			"deb",
			"appimage"
		]
	}
};
var LinuxConf = {
	tauri: tauri
};

let tauriConf = {
  package: CommonConf.package,
  tauri: CommonConf.tauri,
  pake: pakeConf
};
switch (process.platform) {
  case "win32": {
    tauriConf.tauri.bundle = WinConf.tauri.bundle;
    break;
  }
  case "darwin": {
    tauriConf.tauri.bundle = MacConf.tauri.bundle;
    break;
  }
  case "linux": {
    tauriConf.tauri.bundle = LinuxConf.tauri.bundle;
    break;
  }
}

class MacBuilder {
    prepare() {
        return __awaiter(this, void 0, void 0, function* () {
            if (checkRustInstalled()) {
                return;
            }
            const res = yield prompts({
                type: 'confirm',
                message: 'We detected that you have not installed Rust. Install it now?',
                name: 'value',
            });
            if (res.value) {
                // TODO 国内有可能会超时
                yield installRust();
            }
            else {
                log.error('Error: Pake need Rust to package your webapp!');
                process.exit(2);
            }
        });
    }
    build(url, options) {
        return __awaiter(this, void 0, void 0, function* () {
            log.debug('PakeAppOptions', options);
            const { name } = options;
            yield mergeTauriConfig(url, options, tauriConf);
            let dmgName;
            if (options.multiArch) {
<<<<<<< HEAD
                yield shellExec(`cd "${npmDirectory}" && npm install --verbose && npm run build:mac`);
                dmgName = `${name}_${tauriConf.package.version}_universal.dmg`;
            }
            else {
                yield shellExec(`cd "${npmDirectory}" && npm install --verbose && npm run build`);
=======
                const isChina = isChinaDomain("www.npmjs.com");
                if (isChina) {
                    // crates.io也顺便换源
                    const rust_project_dir = path.join(npmDirectory, 'src-tauri', ".cargo");
                    const project_cn_conf = path.join(rust_project_dir, "cn_config.bak");
                    const project_conf = path.join(rust_project_dir, "config");
                    fs$1.copyFile(project_cn_conf, project_conf);
                    yield shellExec(`cd ${npmDirectory} && npm install --registry=https://registry.npmmirror.com && npm run build:mac`);
                }
                else {
                    yield shellExec(`cd ${npmDirectory} && npm install && npm run build:mac`);
                }
                dmgName = `${name}_${tauriConf.package.version}_universal.dmg`;
            }
            else {
                const isChina = isChinaDomain("www.npmjs.com");
                if (isChina) {
                    yield shellExec(`cd ${npmDirectory} && npm install --registry=https://registry.npmmirror.com && npm run build`);
                }
                else {
                    yield shellExec(`cd ${npmDirectory} && npm install && npm run build`);
                }
>>>>>>> 37398bee
                let arch = "x64";
                if (process.arch === "arm64") {
                    arch = "aarch64";
                }
                else {
                    arch = process.arch;
                }
                dmgName = `${name}_${tauriConf.package.version}_${arch}.dmg`;
            }
            const appPath = this.getBuildAppPath(npmDirectory, dmgName, options.multiArch);
            const distPath = path.resolve(`${name}.dmg`);
            yield fs$1.copyFile(appPath, distPath);
            yield fs$1.unlink(appPath);
            logger.success('Build success!');
            logger.success('You can find the app installer in', distPath);
        });
    }
    getBuildAppPath(npmDirectory, dmgName, multiArch) {
        let dmgPath;
        if (multiArch) {
            dmgPath = 'src-tauri/target/universal-apple-darwin/release/bundle/dmg';
        }
        else {
            dmgPath = 'src-tauri/target/release/bundle/dmg';
        }
        return path.join(npmDirectory, dmgPath, dmgName);
    }
}

class WinBuilder {
    prepare() {
        return __awaiter(this, void 0, void 0, function* () {
            logger.info('To build the Windows app, you need to install Rust and VS Build Tools.');
            logger.info('See more in https://tauri.app/v1/guides/getting-started/prerequisites#installing\n');
            if (checkRustInstalled()) {
                return;
            }
            const res = yield prompts({
                type: 'confirm',
                message: 'We detected that you have not installed Rust. Install it now?',
                name: 'value',
            });
            if (res.value) {
                // TODO 国内有可能会超时
                yield installRust();
            }
            else {
                logger.error('Error: Pake needs Rust to package your webapp!!!');
                process.exit(2);
            }
        });
    }
    build(url, options) {
        return __awaiter(this, void 0, void 0, function* () {
            logger.debug('PakeAppOptions', options);
            const { name } = options;
            yield mergeTauriConfig(url, options, tauriConf);
<<<<<<< HEAD
            yield shellExec(`cd "${npmDirectory}" && npm install --verbose && npm run build`);
=======
            const isChina = isChinaDomain("www.npmjs.com");
            if (isChina) {
                // crates.io也顺便换源
                const rust_project_dir = path.join(npmDirectory, 'src-tauri', ".cargo");
                const project_cn_conf = path.join(rust_project_dir, "cn_config.bak");
                const project_conf = path.join(rust_project_dir, "config");
                fs$1.copyFile(project_cn_conf, project_conf);
                yield shellExec(`cd ${npmDirectory} && npm install --registry=https://registry.npmmirror.com && npm run build`);
            }
            else {
                yield shellExec(`cd ${npmDirectory} && npm install && npm run build`);
            }
>>>>>>> 37398bee
            const language = tauriConf.tauri.bundle.windows.wix.language[0];
            const arch = process.arch;
            const msiName = `${name}_${tauriConf.package.version}_${arch}_${language}.msi`;
            const appPath = this.getBuildAppPath(npmDirectory, msiName);
            const distPath = path.resolve(`${name}.msi`);
            yield fs$1.copyFile(appPath, distPath);
            yield fs$1.unlink(appPath);
            logger.success('Build success!');
            logger.success('You can find the app installer in', distPath);
        });
    }
    getBuildAppPath(npmDirectory, dmgName) {
        return path.join(npmDirectory, 'src-tauri/target/release/bundle/msi', dmgName);
    }
}

class LinuxBuilder {
    prepare() {
        return __awaiter(this, void 0, void 0, function* () {
            logger.info('To build the Linux app, you need to install Rust and Linux package');
            logger.info('See more in https://tauri.app/v1/guides/getting-started/prerequisites#installing\n');
            if (checkRustInstalled()) {
                return;
            }
            const res = yield prompts({
                type: 'confirm',
                message: 'We detected that you have not installed Rust. Install it now?',
                name: 'value',
            });
            if (res.value) {
                // TODO 国内有可能会超时
                yield installRust();
            }
            else {
                logger.error('Error: Pake needs Rust to package your webapp!!!');
                process.exit(2);
            }
        });
    }
    build(url, options) {
        return __awaiter(this, void 0, void 0, function* () {
            logger.debug('PakeAppOptions', options);
            const { name } = options;
            yield mergeTauriConfig(url, options, tauriConf);
<<<<<<< HEAD
            yield shellExec(`cd "${npmDirectory}" && npm install --verbose && npm run build`);
=======
            const isChina = isChinaDomain("www.npmjs.com");
            if (isChina) {
                // crates.io也顺便换源
                const rust_project_dir = path.join(npmDirectory, 'src-tauri', ".cargo");
                const project_cn_conf = path.join(rust_project_dir, "cn_config.bak");
                const project_conf = path.join(rust_project_dir, "config");
                fs$1.copyFile(project_cn_conf, project_conf);
                yield shellExec(`cd ${npmDirectory} && npm install --registry=https://registry.npmmirror.com && npm run build`);
            }
            else {
                yield shellExec(`cd ${npmDirectory} && npm install && npm run build`);
            }
>>>>>>> 37398bee
            let arch;
            if (process.arch === "x64") {
                arch = "amd64";
            }
            else {
                arch = process.arch;
            }
            if (options.targets === "deb" || options.targets === "all") {
                const debName = `${name}_${tauriConf.package.version}_${arch}.deb`;
                const appPath = this.getBuildAppPath(npmDirectory, "deb", debName);
                const distPath = path.resolve(`${name}.deb`);
<<<<<<< HEAD
                yield fs.copyFile(appPath, distPath);
                yield fs.unlink(appPath);
=======
                yield fs$1.copyFile(appPath, distPath);
                yield fs$1.unlink(appPath);
>>>>>>> 37398bee
                logger.success('Build Deb success!');
                logger.success('You can find the deb app installer in', distPath);
            }
            if (options.targets === "appimage" || options.targets === "all") {
                const appImageName = `${name}_${tauriConf.package.version}_${arch}.AppImage`;
                const appImagePath = this.getBuildAppPath(npmDirectory, "appimage", appImageName);
                const distAppPath = path.resolve(`${name}.AppImage`);
<<<<<<< HEAD
                yield fs.copyFile(appImagePath, distAppPath);
                yield fs.unlink(appImagePath);
=======
                yield fs$1.copyFile(appImagePath, distAppPath);
                yield fs$1.unlink(appImagePath);
>>>>>>> 37398bee
                logger.success('Build AppImage success!');
                logger.success('You can find the AppImage app installer in', distAppPath);
            }
        });
    }
    getBuildAppPath(npmDirectory, packageType, packageName) {
        return path.join(npmDirectory, 'src-tauri/target/release/bundle/', packageType, packageName);
    }
}

class BuilderFactory {
    static create() {
        if (IS_MAC) {
            return new MacBuilder();
        }
        if (IS_WIN) {
            return new WinBuilder();
        }
        if (IS_LINUX) {
            return new LinuxBuilder();
        }
        throw new Error('The current system does not support!!');
    }
}

var name = "pake-cli";
var version = "1.3.1";
<<<<<<< HEAD
var description = "🤱🏻 Turn any webpage into a desktop app with Rust. 🤱🏻 很简单的用 Rust 打包网页生成很小的桌面 App。";
=======
var description = "🤱🏻 很简单的用 Rust 打包网页生成很小的桌面 App 🤱🏻 A simple way to make any web page a desktop application using Rust.";
>>>>>>> 37398bee
var engines = {
	node: ">=16.0.0"
};
var bin = {
	pake: "./cli.js"
};
var repository = {
	type: "git",
	url: "https://github.com/tw93/pake.git"
};
var author = {
	name: "Tw93",
	email: "tw93@qq.com"
};
var keywords = [
	"pake",
	"pake-cli",
	"rust",
	"tauri",
	"no-electron",
	"productivity"
];
var files = [
	"dist",
	"src-tauri",
	"cli.js"
];
var scripts = {
	start: "npm run dev",
	dev: "npm run tauri dev",
	"dev:debug": "npm run tauri dev -- --features devtools",
	build: "npm run tauri build --release",
	"build:mac": "npm run tauri build -- --target universal-apple-darwin",
	"build:all-unix": "chmod +x ./script/build.sh && ./script/build.sh",
	"build:all-windows": "pwsh ./script/build.ps1",
	tauri: "tauri",
	cli: "rollup -c rollup.config.js --watch",
	"cli:build": "cross-env NODE_ENV=production rollup -c rollup.config.js",
	prepublishOnly: "npm run cli:build"
};
var type = "module";
var exports = "./dist/pake.js";
var license = "MIT";
var dependencies = {
	"@tauri-apps/api": "^1.2.0",
	"@tauri-apps/cli": "^1.2.3",
	axios: "^1.1.3",
	chalk: "^5.1.2",
	commander: "^9.4.1",
	"file-type": "^18.0.0",
	"fs-extra": "^11.1.0",
	"is-url": "^1.2.4",
	loglevel: "^1.8.1",
	ora: "^6.1.2",
	prompts: "^2.4.2",
	shelljs: "^0.8.5",
	"tmp-promise": "^3.0.3",
	"update-notifier": "^6.0.2"
};
var devDependencies = {
	"@rollup/plugin-alias": "^4.0.2",
	"@rollup/plugin-commonjs": "^23.0.2",
	"@rollup/plugin-json": "^5.0.1",
	"@rollup/plugin-terser": "^0.1.0",
	"@rollup/plugin-typescript": "^9.0.2",
	"@types/fs-extra": "^9.0.13",
	"@types/is-url": "^1.2.30",
	"@types/page-icon": "^0.3.4",
	"@types/prompts": "^2.4.1",
	"@types/shelljs": "^0.8.11",
	"@types/tmp": "^0.2.3",
	"@types/update-notifier": "^6.0.1",
	"app-root-path": "^3.1.0",
	concurrently: "^7.5.0",
	"cross-env": "^7.0.3",
	rollup: "^3.3.0",
	tslib: "^2.4.1",
	typescript: "^4.9.3"
};
var packageJson = {
	name: name,
	version: version,
	description: description,
	engines: engines,
	bin: bin,
	repository: repository,
	author: author,
	keywords: keywords,
	files: files,
	scripts: scripts,
	type: type,
	exports: exports,
	license: license,
	dependencies: dependencies,
	devDependencies: devDependencies
};

function checkUpdateTips() {
    return __awaiter(this, void 0, void 0, function* () {
        updateNotifier({ pkg: packageJson }).notify({ isGlobal: true });
    });
}

program.version(packageJson.version).description('A command-line tool that can quickly convert a webpage into a desktop application.');
program
    .showHelpAfterError()
<<<<<<< HEAD
    .argument('[url]', 'the web URL you want to package', validateUrlInput)
    .option('-n, --name <string>', 'application name')
    .option('-i, --icon <string>', 'application icon', DEFAULT_PAKE_OPTIONS.icon)
    .option('-w, --width <number>', 'window width', validateNumberInput, DEFAULT_PAKE_OPTIONS.width)
    .option('-h, --height <number>', 'window height', validateNumberInput, DEFAULT_PAKE_OPTIONS.height)
    .option('-f, --fullscreen', 'start in full screen mode', DEFAULT_PAKE_OPTIONS.fullscreen)
    .option('-t, --transparent', 'transparent title bar', DEFAULT_PAKE_OPTIONS.transparent)
    .option('-r, --no-resizable', 'whether the window can be resizable', DEFAULT_PAKE_OPTIONS.resizable)
    .option('-d, --debug', 'debug', DEFAULT_PAKE_OPTIONS.debug)
    .option('-m, --multi-arch', "available for Mac only, and supports both Intel and M1", DEFAULT_PAKE_OPTIONS.multiArch)
    .option('--targets <string>', "Select the output package format, support deb/appimage/all, only for Linux", DEFAULT_PAKE_OPTIONS.targets)
=======
    .argument('[url]', 'the web url you want to package', validateUrlInput)
    .option('--name <string>', 'application name')
    .option('--icon <string>', 'application icon', DEFAULT_PAKE_OPTIONS.icon)
    .option('--height <number>', 'window height', validateNumberInput, DEFAULT_PAKE_OPTIONS.height)
    .option('--width <number>', 'window width', validateNumberInput, DEFAULT_PAKE_OPTIONS.width)
    .option('--no-resizable', 'whether the window can be resizable', DEFAULT_PAKE_OPTIONS.resizable)
    .option('--fullscreen', 'makes the packaged app start in full screen', DEFAULT_PAKE_OPTIONS.fullscreen)
    .option('--transparent', 'transparent title bar', DEFAULT_PAKE_OPTIONS.transparent)
    .option('--user-agent <string>', 'custom user agent', DEFAULT_PAKE_OPTIONS.userAgent)
    .option('--show-menu', 'show menu in app', DEFAULT_PAKE_OPTIONS.showMenu)
    .option('--show-system-tray', 'show system tray in app', DEFAULT_PAKE_OPTIONS.showSystemTray)
    .option('--system-tray-icon <string>', 'custom system tray icon', DEFAULT_PAKE_OPTIONS.systemTrayIcon)
    .option('--iter-copy-file', 'copy all static file to pake app when url is a local file', DEFAULT_PAKE_OPTIONS.iterCopyFile)
    .option('-m, --multi-arch', "available for Mac only, and supports both Intel and M1", DEFAULT_PAKE_OPTIONS.multiArch)
    .option('--targets <string>', 'only for linux, default is "deb", option "appaimge" or "all"(deb & appimage)', DEFAULT_PAKE_OPTIONS.targets)
    .option('--debug', 'debug', DEFAULT_PAKE_OPTIONS.transparent)
>>>>>>> 37398bee
    .action((url, options) => __awaiter(void 0, void 0, void 0, function* () {
    yield checkUpdateTips();
    if (!url) {
        // 直接 pake 不需要出现url提示
        program.help();
    }
    log.setDefaultLevel('info');
    if (options.debug) {
        log.setLevel('debug');
    }
    const builder = BuilderFactory.create();
    yield builder.prepare();
    // logger.warn("you input url is ", url);
    const appOptions = yield handleOptions(options, url);
<<<<<<< HEAD
    yield builder.build(url, appOptions);
=======
    // logger.info(JSON.stringify(appOptions, null, 4));
    builder.build(url, appOptions);
>>>>>>> 37398bee
}));
program.parse();<|MERGE_RESOLUTION|>--- conflicted
+++ resolved
@@ -1830,7 +1830,6 @@
         }
         else {
             logger.warn("the custom icon path may not exists. we will use default icon to replace it");
-<<<<<<< HEAD
             switch (process.platform) {
                 case "win32": {
                     tauriConf.tauri.bundle.resources = ['png/icon_32.ico'];
@@ -1845,16 +1844,6 @@
                     tauriConf.tauri.bundle.icon = ['png/icon_512.png'];
                     break;
                 }
-            }
-=======
-            if (process.platform === "win32") {
-                tauriConf.tauri.bundle.icon = ["png/icon_256.ico"];
-            }
-            if (process.platform === "linux") {
-                tauriConf.tauri.bundle.icon = ["png/icon_512.png"];
-            }
-            if (process.platform === "darwin") {
-                tauriConf.tauri.bundle.icon = ["icons/icon.icns"];
             }
         }
         // 处理托盘自定义图标
@@ -1890,7 +1879,6 @@
             else {
                 tauriConf.tauri.systemTray.iconPath = "png/icon_512.png";
             }
->>>>>>> 37398bee
         }
         // 保存配置文件
         let configPath = "";
@@ -1909,11 +1897,6 @@
             }
         }
         let bundleConf = { tauri: { bundle: tauriConf.tauri.bundle } };
-<<<<<<< HEAD
-        yield fs.writeFile(configPath, Buffer.from(JSON.stringify(bundleConf, null, '\t'), 'utf-8'));
-        const configJsonPath = path.join(npmDirectory, 'src-tauri/tauri.conf.json');
-        yield fs.writeFile(configJsonPath, Buffer.from(JSON.stringify(tauriConf, null, '\t'), 'utf-8'));
-=======
         yield fs$1.writeFile(configPath, Buffer.from(JSON.stringify(bundleConf, null, 4), 'utf-8'));
         const pakeConfigPath = path.join(npmDirectory, 'src-tauri/pake.json');
         yield fs$1.writeFile(pakeConfigPath, Buffer.from(JSON.stringify(tauriConf.pake, null, 4), 'utf-8'));
@@ -1922,7 +1905,6 @@
         delete tauriConf2.tauri.bundle;
         const configJsonPath = path.join(npmDirectory, 'src-tauri/tauri.conf.json');
         yield fs$1.writeFile(configJsonPath, Buffer.from(JSON.stringify(tauriConf2, null, 4), 'utf-8'));
->>>>>>> 37398bee
     });
 }
 
@@ -2001,16 +1983,12 @@
             .then(() => true)
             .catch(() => false);
         if (!appOptions.name) {
-<<<<<<< HEAD
-            appOptions.name = yield promptText('Please enter the name of your application.', getDomain(url));
-=======
             if (!url_exists) {
                 appOptions.name = yield promptText('please input your application name', getDomain(url));
             }
             else {
                 appOptions.name = yield promptText('please input your application name', "");
             }
->>>>>>> 37398bee
         }
         appOptions.identifier = getIdentifier(appOptions.name, url);
         appOptions.icon = yield handleIcon(appOptions);
@@ -2309,13 +2287,6 @@
             yield mergeTauriConfig(url, options, tauriConf);
             let dmgName;
             if (options.multiArch) {
-<<<<<<< HEAD
-                yield shellExec(`cd "${npmDirectory}" && npm install --verbose && npm run build:mac`);
-                dmgName = `${name}_${tauriConf.package.version}_universal.dmg`;
-            }
-            else {
-                yield shellExec(`cd "${npmDirectory}" && npm install --verbose && npm run build`);
-=======
                 const isChina = isChinaDomain("www.npmjs.com");
                 if (isChina) {
                     // crates.io也顺便换源
@@ -2338,7 +2309,6 @@
                 else {
                     yield shellExec(`cd ${npmDirectory} && npm install && npm run build`);
                 }
->>>>>>> 37398bee
                 let arch = "x64";
                 if (process.arch === "arm64") {
                     arch = "aarch64";
@@ -2396,9 +2366,6 @@
             logger.debug('PakeAppOptions', options);
             const { name } = options;
             yield mergeTauriConfig(url, options, tauriConf);
-<<<<<<< HEAD
-            yield shellExec(`cd "${npmDirectory}" && npm install --verbose && npm run build`);
-=======
             const isChina = isChinaDomain("www.npmjs.com");
             if (isChina) {
                 // crates.io也顺便换源
@@ -2411,7 +2378,6 @@
             else {
                 yield shellExec(`cd ${npmDirectory} && npm install && npm run build`);
             }
->>>>>>> 37398bee
             const language = tauriConf.tauri.bundle.windows.wix.language[0];
             const arch = process.arch;
             const msiName = `${name}_${tauriConf.package.version}_${arch}_${language}.msi`;
@@ -2456,9 +2422,6 @@
             logger.debug('PakeAppOptions', options);
             const { name } = options;
             yield mergeTauriConfig(url, options, tauriConf);
-<<<<<<< HEAD
-            yield shellExec(`cd "${npmDirectory}" && npm install --verbose && npm run build`);
-=======
             const isChina = isChinaDomain("www.npmjs.com");
             if (isChina) {
                 // crates.io也顺便换源
@@ -2471,7 +2434,6 @@
             else {
                 yield shellExec(`cd ${npmDirectory} && npm install && npm run build`);
             }
->>>>>>> 37398bee
             let arch;
             if (process.arch === "x64") {
                 arch = "amd64";
@@ -2483,13 +2445,8 @@
                 const debName = `${name}_${tauriConf.package.version}_${arch}.deb`;
                 const appPath = this.getBuildAppPath(npmDirectory, "deb", debName);
                 const distPath = path.resolve(`${name}.deb`);
-<<<<<<< HEAD
-                yield fs.copyFile(appPath, distPath);
-                yield fs.unlink(appPath);
-=======
                 yield fs$1.copyFile(appPath, distPath);
                 yield fs$1.unlink(appPath);
->>>>>>> 37398bee
                 logger.success('Build Deb success!');
                 logger.success('You can find the deb app installer in', distPath);
             }
@@ -2497,13 +2454,8 @@
                 const appImageName = `${name}_${tauriConf.package.version}_${arch}.AppImage`;
                 const appImagePath = this.getBuildAppPath(npmDirectory, "appimage", appImageName);
                 const distAppPath = path.resolve(`${name}.AppImage`);
-<<<<<<< HEAD
-                yield fs.copyFile(appImagePath, distAppPath);
-                yield fs.unlink(appImagePath);
-=======
                 yield fs$1.copyFile(appImagePath, distAppPath);
                 yield fs$1.unlink(appImagePath);
->>>>>>> 37398bee
                 logger.success('Build AppImage success!');
                 logger.success('You can find the AppImage app installer in', distAppPath);
             }
@@ -2531,11 +2483,7 @@
 
 var name = "pake-cli";
 var version = "1.3.1";
-<<<<<<< HEAD
 var description = "🤱🏻 Turn any webpage into a desktop app with Rust. 🤱🏻 很简单的用 Rust 打包网页生成很小的桌面 App。";
-=======
-var description = "🤱🏻 很简单的用 Rust 打包网页生成很小的桌面 App 🤱🏻 A simple way to make any web page a desktop application using Rust.";
->>>>>>> 37398bee
 var engines = {
 	node: ">=16.0.0"
 };
@@ -2642,19 +2590,6 @@
 program.version(packageJson.version).description('A command-line tool that can quickly convert a webpage into a desktop application.');
 program
     .showHelpAfterError()
-<<<<<<< HEAD
-    .argument('[url]', 'the web URL you want to package', validateUrlInput)
-    .option('-n, --name <string>', 'application name')
-    .option('-i, --icon <string>', 'application icon', DEFAULT_PAKE_OPTIONS.icon)
-    .option('-w, --width <number>', 'window width', validateNumberInput, DEFAULT_PAKE_OPTIONS.width)
-    .option('-h, --height <number>', 'window height', validateNumberInput, DEFAULT_PAKE_OPTIONS.height)
-    .option('-f, --fullscreen', 'start in full screen mode', DEFAULT_PAKE_OPTIONS.fullscreen)
-    .option('-t, --transparent', 'transparent title bar', DEFAULT_PAKE_OPTIONS.transparent)
-    .option('-r, --no-resizable', 'whether the window can be resizable', DEFAULT_PAKE_OPTIONS.resizable)
-    .option('-d, --debug', 'debug', DEFAULT_PAKE_OPTIONS.debug)
-    .option('-m, --multi-arch', "available for Mac only, and supports both Intel and M1", DEFAULT_PAKE_OPTIONS.multiArch)
-    .option('--targets <string>', "Select the output package format, support deb/appimage/all, only for Linux", DEFAULT_PAKE_OPTIONS.targets)
-=======
     .argument('[url]', 'the web url you want to package', validateUrlInput)
     .option('--name <string>', 'application name')
     .option('--icon <string>', 'application icon', DEFAULT_PAKE_OPTIONS.icon)
@@ -2671,7 +2606,6 @@
     .option('-m, --multi-arch', "available for Mac only, and supports both Intel and M1", DEFAULT_PAKE_OPTIONS.multiArch)
     .option('--targets <string>', 'only for linux, default is "deb", option "appaimge" or "all"(deb & appimage)', DEFAULT_PAKE_OPTIONS.targets)
     .option('--debug', 'debug', DEFAULT_PAKE_OPTIONS.transparent)
->>>>>>> 37398bee
     .action((url, options) => __awaiter(void 0, void 0, void 0, function* () {
     yield checkUpdateTips();
     if (!url) {
@@ -2686,11 +2620,7 @@
     yield builder.prepare();
     // logger.warn("you input url is ", url);
     const appOptions = yield handleOptions(options, url);
-<<<<<<< HEAD
-    yield builder.build(url, appOptions);
-=======
     // logger.info(JSON.stringify(appOptions, null, 4));
     builder.build(url, appOptions);
->>>>>>> 37398bee
 }));
 program.parse();