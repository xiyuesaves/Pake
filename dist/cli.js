--- conflicted
+++ resolved
@@ -1,1364 +1,1051 @@
-<<<<<<< HEAD
-import chalk from 'chalk';
-import { InvalidArgumentError, program } from 'commander';
-import log from 'loglevel';
-import path from 'path';
-import fsExtra from 'fs-extra';
-import prompts from 'prompts';
-import shelljs from 'shelljs';
-import crypto from 'crypto';
-import ora from 'ora';
-import { fileURLToPath } from 'url';
-import dns from 'dns';
-import http from 'http';
-import { promisify } from 'util';
-import fs from 'fs';
-import updateNotifier from 'update-notifier';
-import axios from 'axios';
-import { dir } from 'tmp-promise';
-import { fileTypeFromBuffer } from 'file-type';
-import psl from 'psl';
-import isUrl from 'is-url';
-
-var name = "pake-cli";
-var version = "2.2.0";
-var description = "🤱🏻 Turn any webpage into a desktop app with Rust. 🤱🏻 很简单的用 Rust 打包网页生成很小的桌面 App。";
-var engines = {
-	node: ">=16.0.0"
-};
-var bin = {
-	pake: "./cli.js"
-};
-var repository = {
-	type: "git",
-	url: "https://github.com/tw93/pake.git"
-};
-var author = {
-	name: "Tw93",
-	email: "tw93@qq.com"
-};
-var keywords = [
-	"pake",
-	"pake-cli",
-	"rust",
-	"tauri",
-	"no-electron",
-	"productivity"
-];
-var files = [
-	"dist",
-	"src-tauri",
-	"cli.js"
-];
-var scripts = {
-	start: "npm run dev",
-	dev: "npm run tauri dev",
-	build: "npm run tauri build --release",
-	"build:debug": "npm run tauri build -- --debug",
-	"build:mac": "npm run tauri build -- --target universal-apple-darwin",
-	"build:all-unix": "chmod +x ./script/build.sh && ./script/build.sh",
-	"build:all-windows": "pwsh ./script/build.ps1",
-	analyze: "cd src-tauri && cargo bloat --release --crates",
-	tauri: "tauri",
-	cli: "rollup -c rollup.config.js --watch",
-	"cli:dev": "cross-env NODE_ENV=development rollup -c rollup.config.js -w",
-	"cli:build": "cross-env NODE_ENV=production rollup -c rollup.config.js",
-	prepublishOnly: "npm run cli:build"
-};
-var type = "module";
-var exports = "./dist/pake.js";
-var license = "MIT";
-var dependencies = {
-	"@tauri-apps/api": "^1.4.0",
-	"@tauri-apps/cli": "^1.4.0",
-	axios: "^1.1.3",
-	chalk: "^5.1.2",
-	commander: "^11.0.0",
-	"file-type": "^18.0.0",
-	"fs-extra": "^11.1.0",
-	"is-url": "^1.2.4",
-	loglevel: "^1.8.1",
-	ora: "^6.1.2",
-	prompts: "^2.4.2",
-	psl: "^1.9.0",
-	shelljs: "^0.8.5",
-	"tmp-promise": "^3.0.3",
-	"update-notifier": "^6.0.2"
-};
-var devDependencies = {
-	"@rollup/plugin-alias": "^4.0.2",
-	"@rollup/plugin-commonjs": "^23.0.2",
-	"@rollup/plugin-json": "^5.0.2",
-	"@rollup/plugin-replace": "^5.0.2",
-	"@rollup/plugin-terser": "^0.1.0",
-	"@types/fs-extra": "^9.0.13",
-	"@types/is-url": "^1.2.30",
-	"@types/page-icon": "^0.3.4",
-	"@types/prompts": "^2.4.1",
-	"@types/psl": "^1.1.0",
-	"@types/shelljs": "^0.8.11",
-	"@types/tmp": "^0.2.3",
-	"@types/update-notifier": "^6.0.1",
-	"app-root-path": "^3.1.0",
-	"cross-env": "^7.0.3",
-	rollup: "^3.3.0",
-	"rollup-plugin-typescript2": "^0.34.1",
-	tslib: "^2.4.1",
-	typescript: "^4.9.3"
-};
-var packageJson = {
-	name: name,
-	version: version,
-	description: description,
-	engines: engines,
-	bin: bin,
-	repository: repository,
-	author: author,
-	keywords: keywords,
-	files: files,
-	scripts: scripts,
-	type: type,
-	exports: exports,
-	license: license,
-	dependencies: dependencies,
-	devDependencies: devDependencies
-};
-
-var windows = [
-	{
-		url: "https://weread.qq.com/",
-		transparent: false,
-		fullscreen: false,
-		width: 1200,
-		height: 780,
-		resizable: true,
-		url_type: "web"
-	}
-];
-var user_agent = {
-	macos: "Mozilla/5.0 (Macintosh; Intel Mac OS X 10_15_7) AppleWebKit/605.1.15 (KHTML, like Gecko) Version/16.1 Safari/605.1.15",
-	linux: "Mozilla/5.0 (X11; Linux x86_64) AppleWebKit/537.36 (KHTML, like Gecko) Chrome/108.0.0.0 Safari/537.36",
-	windows: "Mozilla/5.0 (Windows NT 10.0; Win64; x64) AppleWebKit/537.36 (KHTML, like Gecko) Chrome/108.0.0.0 Safari/537.36"
-};
-var menu = {
-	macos: false,
-	linux: false,
-	windows: false
-};
-var system_tray = {
-	macos: false,
-	linux: true,
-	windows: true
-};
-var inject = [
-];
-var pakeConf = {
-	windows: windows,
-	user_agent: user_agent,
-	menu: menu,
-	system_tray: system_tray,
-	inject: inject
-};
-
-var tauri$3 = {
-	security: {
-		csp: null,
-		dangerousRemoteDomainIpcAccess: [
-			{
-				domain: "weread.qq.com",
-				windows: [
-					"pake"
-				],
-				enableTauriAPI: true
-			}
-		]
-	},
-	updater: {
-		active: false
-	},
-	systemTray: {
-		iconPath: "png/icon_512.png",
-		iconAsTemplate: true
-	},
-	allowlist: {
-		all: true,
-		fs: {
-			all: true,
-			scope: [
-				"$DOWNLOAD/*"
-			]
-		}
-	}
-};
-var build = {
-	withGlobalTauri: true,
-	devPath: "../dist",
-	distDir: "../dist",
-	beforeBuildCommand: "",
-	beforeDevCommand: ""
-};
-var CommonConf = {
-	tauri: tauri$3,
-	"package": {
-	productName: "WeRead",
-	version: "1.0.0"
-},
-	build: build
-};
-
-var tauri$2 = {
-	bundle: {
-		icon: [
-			"png/weread_256.ico",
-			"png/weread_32.ico"
-		],
-		identifier: "com.pake.weread",
-		active: true,
-		category: "DeveloperTool",
-		copyright: "",
-		externalBin: [
-		],
-		longDescription: "",
-		resources: [
-			"png/weread_32.ico"
-		],
-		shortDescription: "",
-		targets: [
-			"msi"
-		],
-		windows: {
-			certificateThumbprint: null,
-			digestAlgorithm: "sha256",
-			timestampUrl: "",
-			wix: {
-				language: [
-					"en-US"
-				],
-				template: "assets/main.wxs"
-			}
-		}
-	}
-};
-var WinConf = {
-	tauri: tauri$2
-};
-
-var tauri$1 = {
-	bundle: {
-		icon: [
-			"icons/icon.icns"
-		],
-		identifier: "com.pake.5b8ae9",
-		active: true,
-		category: "DeveloperTool",
-		copyright: "",
-		externalBin: [
-		],
-		longDescription: "",
-		macOS: {
-			entitlements: null,
-			exceptionDomain: "",
-			frameworks: [
-			],
-			providerShortName: null,
-			signingIdentity: null
-		},
-		resources: [
-		],
-		shortDescription: "",
-		targets: [
-			"dmg"
-		]
-	}
-};
-var MacConf = {
-	tauri: tauri$1
-};
-
-var tauri = {
-	bundle: {
-		icon: [
-			"png/weread_512.png"
-		],
-		identifier: "com.pake.weread",
-		active: true,
-		category: "DeveloperTool",
-		copyright: "",
-		deb: {
-			depends: [
-				"curl",
-				"wget"
-			],
-			files: {
-				"/usr/share/applications/com-pake-weread.desktop": "assets/com-pake-weread.desktop"
-			}
-		},
-		externalBin: [
-		],
-		longDescription: "",
-		resources: [
-		],
-		shortDescription: "",
-		targets: [
-			"deb",
-			"appimage"
-		]
-	}
-};
-var LinuxConf = {
-	tauri: tauri
-};
-
-=======
-import chalk from 'chalk';
-import { InvalidArgumentError, program } from 'commander';
-import log from 'loglevel';
-import path from 'path';
-import fsExtra from 'fs-extra';
-import prompts from 'prompts';
-import shelljs from 'shelljs';
-import crypto from 'crypto';
-import ora from 'ora';
-import { fileURLToPath } from 'url';
-import dns from 'dns';
-import http from 'http';
-import { promisify } from 'util';
-import updateNotifier from 'update-notifier';
-import axios from 'axios';
-import { dir } from 'tmp-promise';
-import { fileTypeFromBuffer } from 'file-type';
-import psl from 'psl';
-import isUrl from 'is-url';
-import fs from 'fs';
-
-var name = "pake-cli";
-var version = "2.2.5";
-var description = "🤱🏻 Turn any webpage into a desktop app with Rust. 🤱🏻 很简单的用 Rust 打包网页生成很小的桌面 App。";
-var engines = {
-	node: ">=16.0.0"
-};
-var bin = {
-	pake: "./cli.js"
-};
-var repository = {
-	type: "git",
-	url: "https://github.com/tw93/pake.git"
-};
-var author = {
-	name: "Tw93",
-	email: "tw93@qq.com"
-};
-var keywords = [
-	"pake",
-	"pake-cli",
-	"rust",
-	"tauri",
-	"no-electron",
-	"productivity"
-];
-var files = [
-	"dist",
-	"src-tauri",
-	"cli.js"
-];
-var scripts = {
-	start: "npm run dev",
-	dev: "npm run tauri dev",
-	build: "npm run tauri build --release",
-	"build:mac": "npm run tauri build -- --target universal-apple-darwin",
-	"build:all-unix": "chmod +x ./script/build.sh && ./script/build.sh",
-	"build:all-windows": "pwsh ./script/build.ps1",
-	analyze: "cd src-tauri && cargo bloat --release --crates",
-	tauri: "tauri",
-	cli: "rollup -c rollup.config.js --watch",
-	"cli:build": "cross-env NODE_ENV=production rollup -c rollup.config.js",
-	prepublishOnly: "npm run cli:build"
-};
-var type = "module";
-var exports = "./dist/pake.js";
-var license = "MIT";
-var dependencies = {
-	"@tauri-apps/api": "^1.4.0",
-	"@tauri-apps/cli": "^1.4.0",
-	axios: "^1.1.3",
-	chalk: "^5.1.2",
-	commander: "^11.0.0",
-	"file-type": "^18.0.0",
-	"fs-extra": "^11.1.0",
-	"is-url": "^1.2.4",
-	loglevel: "^1.8.1",
-	ora: "^6.1.2",
-	prompts: "^2.4.2",
-	psl: "^1.9.0",
-	shelljs: "^0.8.5",
-	"tmp-promise": "^3.0.3",
-	"update-notifier": "^6.0.2"
-};
-var devDependencies = {
-	"@rollup/plugin-alias": "^4.0.2",
-	"@rollup/plugin-commonjs": "^23.0.2",
-	"@rollup/plugin-json": "^5.0.2",
-	"@rollup/plugin-terser": "^0.1.0",
-	"@types/fs-extra": "^9.0.13",
-	"@types/is-url": "^1.2.30",
-	"@types/page-icon": "^0.3.4",
-	"@types/prompts": "^2.4.1",
-	"@types/psl": "^1.1.0",
-	"@types/shelljs": "^0.8.11",
-	"@types/tmp": "^0.2.3",
-	"@types/update-notifier": "^6.0.1",
-	"app-root-path": "^3.1.0",
-	"cross-env": "^7.0.3",
-	rollup: "^3.3.0",
-	"rollup-plugin-typescript2": "^0.34.1",
-	tslib: "^2.4.1",
-	typescript: "^4.9.3"
-};
-var packageJson = {
-	name: name,
-	version: version,
-	description: description,
-	engines: engines,
-	bin: bin,
-	repository: repository,
-	author: author,
-	keywords: keywords,
-	files: files,
-	scripts: scripts,
-	type: type,
-	exports: exports,
-	license: license,
-	dependencies: dependencies,
-	devDependencies: devDependencies
-};
-
-var windows = [
-	{
-		url: "https://weread.qq.com/",
-		transparent: true,
-		fullscreen: false,
-		width: 1200,
-		height: 780,
-		resizable: true,
-		url_type: "web"
-	}
-];
-var user_agent = {
-	macos: "Mozilla/5.0 (Macintosh; Intel Mac OS X 10_15_7) AppleWebKit/605.1.15 (KHTML, like Gecko) Version/16.1 Safari/605.1.15",
-	linux: "Mozilla/5.0 (X11; Linux x86_64) AppleWebKit/537.36 (KHTML, like Gecko) Chrome/108.0.0.0 Safari/537.36",
-	windows: "Mozilla/5.0 (Windows NT 10.0; Win64; x64) AppleWebKit/537.36 (KHTML, like Gecko) Chrome/108.0.0.0 Safari/537.36"
-};
-var menu = {
-	macos: true,
-	linux: false,
-	windows: false
-};
-var system_tray = {
-	macos: false,
-	linux: true,
-	windows: true
-};
-var pakeConf = {
-	windows: windows,
-	user_agent: user_agent,
-	menu: menu,
-	system_tray: system_tray
-};
-
-var tauri$3 = {
-	security: {
-		csp: null,
-		dangerousRemoteDomainIpcAccess: [
-			{
-				domain: "weread.qq.com",
-				windows: [
-					"pake"
-				],
-				enableTauriAPI: true
-			}
-		]
-	},
-	updater: {
-		active: false
-	},
-	systemTray: {
-		iconPath: "png/weread_512.png",
-		iconAsTemplate: true
-	},
-	allowlist: {
-		all: true,
-		fs: {
-			all: true,
-			scope: [
-				"$DOWNLOAD/*"
-			]
-		}
-	}
-};
-var build = {
-	withGlobalTauri: true,
-	devPath: "../dist",
-	distDir: "../dist",
-	beforeBuildCommand: "",
-	beforeDevCommand: ""
-};
-var CommonConf = {
-	"package": {
-	productName: "WeRead",
-	version: "1.0.0"
-},
-	tauri: tauri$3,
-	build: build
-};
-
-var tauri$2 = {
-	bundle: {
-		icon: [
-			"png/weread_256.ico",
-			"png/weread_32.ico"
-		],
-		identifier: "com.pake.weread",
-		active: true,
-		category: "DeveloperTool",
-		copyright: "",
-		externalBin: [
-		],
-		longDescription: "",
-		resources: [
-			"png/weread_32.ico"
-		],
-		shortDescription: "",
-		targets: [
-			"msi"
-		],
-		windows: {
-			certificateThumbprint: null,
-			digestAlgorithm: "sha256",
-			timestampUrl: "",
-			wix: {
-				language: [
-					"en-US"
-				],
-				template: "assets/main.wxs"
-			}
-		}
-	}
-};
-var WinConf = {
-	tauri: tauri$2
-};
-
-var tauri$1 = {
-	bundle: {
-		icon: [
-			"icons/weread.icns"
-		],
-		identifier: "com.pake.weread",
-		active: true,
-		category: "DeveloperTool",
-		copyright: "",
-		externalBin: [
-		],
-		longDescription: "",
-		macOS: {
-			entitlements: null,
-			exceptionDomain: "",
-			frameworks: [
-			],
-			providerShortName: null,
-			signingIdentity: null
-		},
-		resources: [
-		],
-		shortDescription: "",
-		targets: [
-			"dmg"
-		]
-	}
-};
-var MacConf = {
-	tauri: tauri$1
-};
-
-var tauri = {
-	bundle: {
-		icon: [
-			"png/weread_512.png"
-		],
-		identifier: "com.pake.weread",
-		active: true,
-		category: "DeveloperTool",
-		copyright: "",
-		deb: {
-			depends: [
-				"curl",
-				"wget"
-			],
-			files: {
-				"/usr/share/applications/com-pake-weread.desktop": "assets/com-pake-weread.desktop"
-			}
-		},
-		externalBin: [
-		],
-		longDescription: "",
-		resources: [
-		],
-		shortDescription: "",
-		targets: [
-			"deb",
-			"appimage"
-		]
-	}
-};
-var LinuxConf = {
-	tauri: tauri
-};
-
->>>>>>> 95259ece
-const platformConfigs = {
-    win32: WinConf,
-    darwin: MacConf,
-    linux: LinuxConf,
-};
-const { platform: platform$2 } = process;
-// @ts-ignore
-const platformConfig = platformConfigs[platform$2];
-let tauriConfig = {
-    tauri: {
-        ...CommonConf.tauri,
-        bundle: platformConfig.tauri.bundle,
-    },
-    package: CommonConf.package,
-    build: CommonConf.build,
-    pake: pakeConf,
-};
-
-// Generates an identifier based on the given URL.
-function getIdentifier(url) {
-    const postFixHash = crypto.createHash('md5').update(url).digest('hex').substring(0, 6);
-    return `com.pake.${postFixHash}`;
-}
-async function promptText(message, initial) {
-    const response = await prompts({
-        type: 'text',
-        name: 'content',
-        message,
-        initial,
-    });
-    return response.content;
-}
-function capitalizeFirstLetter(string) {
-    return string.charAt(0).toUpperCase() + string.slice(1);
-}
-function getSpinner(text) {
-    const loadingType = {
-        interval: 80,
-        frames: ['✦', '✶', '✺', '✵', '✸', '✹', '✺'],
-    };
-    return ora({
-        text: `${chalk.cyan(text)}\n`,
-        spinner: loadingType,
-        color: 'cyan',
-    }).start();
-}
-
-const { platform: platform$1 } = process;
-const IS_MAC = platform$1 === 'darwin';
-const IS_WIN = platform$1 === 'win32';
-const IS_LINUX = platform$1 === 'linux';
-
-// Convert the current module URL to a file path
-const currentModulePath = fileURLToPath(import.meta.url);
-// Resolve the parent directory of the current module
-const npmDirectory = path.join(path.dirname(currentModulePath), '..');
-const tauriConfigDirectory = path.join(npmDirectory, 'src-tauri');
-
-function shellExec(command) {
-    return new Promise((resolve, reject) => {
-        shelljs.exec(command, { async: true, silent: false, cwd: npmDirectory }, code => {
-            if (code === 0) {
-                resolve(0);
-            }
-            else {
-                reject(new Error(`${code}`));
-            }
-        });
-    });
-}
-
-const logger = {
-    info(...msg) {
-        log.info(...msg.map(m => chalk.white(m)));
-    },
-    debug(...msg) {
-        log.debug(...msg);
-    },
-    error(...msg) {
-        log.error(...msg.map(m => chalk.red(m)));
-    },
-    warn(...msg) {
-        log.info(...msg.map(m => chalk.yellow(m)));
-    },
-    success(...msg) {
-        log.info(...msg.map(m => chalk.green(m)));
-    },
-};
-
-const resolve = promisify(dns.resolve);
-const ping = async (host) => {
-    const lookup = promisify(dns.lookup);
-    const ip = await lookup(host);
-    const start = new Date();
-    // Prevent timeouts from affecting user experience.
-    const requestPromise = new Promise((resolve, reject) => {
-        const req = http.get(`http://${ip.address}`, res => {
-            const delay = new Date().getTime() - start.getTime();
-            res.resume();
-            resolve(delay);
-        });
-        req.on('error', err => {
-            reject(err);
-        });
-    });
-    const timeoutPromise = new Promise((_, reject) => {
-        setTimeout(() => {
-            reject(new Error('Request timed out after 3 seconds'));
-        }, 1000);
-    });
-    return Promise.race([requestPromise, timeoutPromise]);
-};
-async function isChinaDomain(domain) {
-    try {
-        const [ip] = await resolve(domain);
-        return await isChinaIP(ip, domain);
-    }
-    catch (error) {
-        logger.debug(`${domain} can't be parse!`);
-        return true;
-    }
-}
-async function isChinaIP(ip, domain) {
-    try {
-        const delay = await ping(ip);
-        logger.debug(`${domain} latency is ${delay} ms`);
-        return delay > 1000;
-    }
-    catch (error) {
-        logger.debug(`ping ${domain} failed!`);
-        return true;
-    }
-}
-
-async function installRust() {
-    const isActions = process.env.GITHUB_ACTIONS;
-    const isInChina = await isChinaDomain('sh.rustup.rs');
-    const rustInstallScriptForMac = isInChina && !isActions
-        ? 'export RUSTUP_DIST_SERVER="https://rsproxy.cn" && export RUSTUP_UPDATE_ROOT="https://rsproxy.cn/rustup" && curl --proto "=https" --tlsv1.2 -sSf https://rsproxy.cn/rustup-init.sh | sh'
-        : "curl --proto '=https' --tlsv1.2 -sSf https://sh.rustup.rs | sh -s -- -y";
-    const rustInstallScriptForWindows = 'winget install --id Rustlang.Rustup';
-    const spinner = getSpinner('Downloading Rust...');
-    try {
-        await shellExec(IS_WIN ? rustInstallScriptForWindows : rustInstallScriptForMac);
-        spinner.succeed(chalk.green('Rust installed successfully!'));
-    }
-    catch (error) {
-        console.error('Error installing Rust:', error.message);
-        spinner.fail(chalk.red('Rust installation failed!'));
-        process.exit(1);
-    }
-}
-function checkRustInstalled() {
-    return shelljs.exec('rustc --version', { silent: true }).code === 0;
-}
-
-async function combineFiles(files, output) {
-    const contents = files.map(file => {
-        const fileContent = fs.readFileSync(file);
-        if (file.endsWith('.css')) {
-            return "window.addEventListener('DOMContentLoaded', (_event) => { const css = `" + fileContent + "`; const style = document.createElement('style'); style.innerHTML = css; document.head.appendChild(style); });";
-        }
-        return "window.addEventListener('DOMContentLoaded', (_event) => { " + fileContent + " });";
-    });
-    fs.writeFileSync(output, contents.join('\n'));
-    return files;
-}
-
-async function mergeConfig(url, options, tauriConf) {
-    const { width, height, fullscreen, transparent, userAgent, showMenu, showSystemTray, systemTrayIcon, iterCopyFile, identifier, name, resizable = true, inject, safeDomain, } = options;
-    const { platform } = process;
-    // Set Windows parameters.
-    const tauriConfWindowOptions = {
-        width,
-        height,
-        fullscreen,
-        transparent,
-        resizable,
-    };
-    Object.assign(tauriConf.pake.windows[0], { url, ...tauriConfWindowOptions });
-    tauriConf.package.productName = name;
-    tauriConf.tauri.bundle.identifier = identifier;
-    //Judge the type of URL, whether it is a file or a website.
-    const pathExists = await fsExtra.pathExists(url);
-    if (pathExists) {
-        logger.warn('✼ Your input might be a local file.');
-        tauriConf.pake.windows[0].url_type = 'local';
-        const fileName = path.basename(url);
-        const dirName = path.dirname(url);
-        const distDir = path.join(npmDirectory, 'dist');
-        const distBakDir = path.join(npmDirectory, 'dist_bak');
-        if (!iterCopyFile) {
-            const urlPath = path.join(distDir, fileName);
-            await fsExtra.copy(url, urlPath);
-        }
-        else {
-            fsExtra.moveSync(distDir, distBakDir, { overwrite: true });
-            fsExtra.copySync(dirName, distDir, { overwrite: true });
-            const filesToCopyBack = ['cli.js', 'about_pake.html'];
-            await Promise.all(filesToCopyBack.map(file => fsExtra.copy(path.join(distBakDir, file), path.join(distDir, file))));
-        }
-        tauriConf.pake.windows[0].url = fileName;
-        tauriConf.pake.windows[0].url_type = 'local';
-    }
-    else {
-        tauriConf.pake.windows[0].url_type = 'web';
-        // Set the secure domain for calling window.__TAURI__ to the application domain that has been set.
-        tauriConf.tauri.security.dangerousRemoteDomainIpcAccess = [
-            {
-                domain: new URL(url).hostname,
-                windows: ['pake'],
-                enableTauriAPI: true,
-            },
-        ];
-    }
-    if (safeDomain.length > 0) {
-        tauriConf.tauri.security.dangerousRemoteDomainIpcAccess = [
-            ...tauriConf.tauri.security.dangerousRemoteDomainIpcAccess,
-            ...safeDomain.map(domain => ({
-                domain,
-                windows: ['pake'],
-                enableTauriAPI: true,
-            })),
-        ];
-    }
-    const platformMap = {
-        win32: 'windows',
-        linux: 'linux',
-        darwin: 'macos',
-    };
-    const currentPlatform = platformMap[platform];
-    if (userAgent.length > 0) {
-        tauriConf.pake.user_agent[currentPlatform] = userAgent;
-    }
-    tauriConf.pake.menu[currentPlatform] = showMenu;
-    tauriConf.pake.system_tray[currentPlatform] = showSystemTray;
-    // Processing targets are currently only open to Linux.
-    if (platform === 'linux') {
-        delete tauriConf.tauri.bundle.deb.files;
-        const validTargets = ['all', 'deb', 'appimage'];
-        if (validTargets.includes(options.targets)) {
-            tauriConf.tauri.bundle.targets = options.targets === 'all' ? ['deb', 'appimage'] : [options.targets];
-        }
-        else {
-            logger.warn(`✼ The target must be one of ${validTargets.join(', ')}, the default 'deb' will be used.`);
-        }
-    }
-    // Set icon.
-    const platformIconMap = {
-        win32: {
-            fileExt: '.ico',
-            path: `png/${name.toLowerCase()}_256.ico`,
-            defaultIcon: 'png/icon_256.ico',
-            message: 'Windows icon must be .ico and 256x256px.',
-        },
-        linux: {
-            fileExt: '.png',
-            path: `png/${name.toLowerCase()}_512.png`,
-            defaultIcon: 'png/icon_512.png',
-            message: 'Linux icon must be .png and 512x512px.',
-        },
-        darwin: {
-            fileExt: '.icns',
-            path: `icons/${name.toLowerCase()}.icns`,
-            defaultIcon: 'icons/icon.icns',
-            message: 'macOS icon must be .icns type.',
-        },
-    };
-    const iconInfo = platformIconMap[platform];
-    const exists = await fsExtra.pathExists(options.icon);
-    if (exists) {
-        let updateIconPath = true;
-        let customIconExt = path.extname(options.icon).toLowerCase();
-        if (customIconExt !== iconInfo.fileExt) {
-            updateIconPath = false;
-            logger.warn(`✼ ${iconInfo.message}, but you give ${customIconExt}`);
-            tauriConf.tauri.bundle.icon = [iconInfo.defaultIcon];
-        }
-        else {
-            const iconPath = path.join(npmDirectory, 'src-tauri/', iconInfo.path);
-            tauriConf.tauri.bundle.resources = [iconInfo.path];
-            await fsExtra.copy(options.icon, iconPath);
-        }
-        if (updateIconPath) {
-            tauriConf.tauri.bundle.icon = [options.icon];
-        }
-        else {
-            logger.warn(`✼ Icon will remain as default.`);
-        }
-    }
-    else {
-        logger.warn('✼ Custom icon path may be invalid, default icon will be used instead.');
-        tauriConf.tauri.bundle.icon = [iconInfo.defaultIcon];
-    }
-    // Set tray icon path.
-    let trayIconPath = platform === 'darwin' ? 'png/icon_512.png' : tauriConf.tauri.bundle.icon[0];
-    if (systemTrayIcon.length > 0) {
-        try {
-            await fsExtra.pathExists(systemTrayIcon);
-            // 需要判断图标格式，默认只支持ico和png两种
-            let iconExt = path.extname(systemTrayIcon).toLowerCase();
-            if (iconExt == '.png' || iconExt == '.ico') {
-                const trayIcoPath = path.join(npmDirectory, `src-tauri/png/${name.toLowerCase()}${iconExt}`);
-                trayIconPath = `png/${name.toLowerCase()}${iconExt}`;
-                await fsExtra.copy(systemTrayIcon, trayIcoPath);
-            }
-            else {
-                logger.warn(`✼ System tray icon must be .ico or .png, but you provided ${iconExt}.`);
-                logger.warn(`✼ Default system tray icon will be used.`);
-            }
-        }
-        catch {
-            logger.warn(`✼ ${systemTrayIcon} not exists!`);
-            logger.warn(`✼ Default system tray icon will remain unchanged.`);
-        }
-    }
-    tauriConf.tauri.systemTray.iconPath = trayIconPath;
-    const injectFilePath = path.join(npmDirectory, `src-tauri/src/inject/_INJECT_.js`);
-    // inject js or css files
-    if (inject?.length > 0) {
-        if (!inject.every(item => item.endsWith('.css') || item.endsWith('.js'))) {
-            logger.error('The injected file must be in either CSS or JS format.');
-            return;
-        }
-        const files = inject.map(filepath => path.isAbsolute(filepath) ? filepath : path.join(process.cwd(), filepath));
-        tauriConf.pake.inject = files;
-        await combineFiles(files, injectFilePath);
-    }
-    else {
-        tauriConf.pake.inject = [];
-        await fsExtra.writeFile(injectFilePath, '');
-    }
-    // Save config file.
-    const platformConfigPaths = {
-        win32: 'tauri.windows.conf.json',
-        darwin: 'tauri.macos.conf.json',
-        linux: 'tauri.linux.conf.json',
-    };
-    const configPath = path.join(tauriConfigDirectory, platformConfigPaths[platform]);
-    const bundleConf = { tauri: { bundle: tauriConf.tauri.bundle } };
-    await fsExtra.outputJSON(configPath, bundleConf, { spaces: 4 });
-    const pakeConfigPath = path.join(tauriConfigDirectory, 'pake.json');
-    await fsExtra.outputJSON(pakeConfigPath, tauriConf.pake, { spaces: 4 });
-    let tauriConf2 = JSON.parse(JSON.stringify(tauriConf));
-    delete tauriConf2.pake;
-    delete tauriConf2.tauri.bundle;
-    const configJsonPath = path.join(tauriConfigDirectory, 'tauri.conf.json');
-    await fsExtra.outputJSON(configJsonPath, tauriConf2, { spaces: 4 });
-}
-
-class BaseBuilder {
-    constructor(options) {
-        this.options = options;
-    }
-    async prepare() {
-        const tauriSrcPath = path.join(npmDirectory, 'src-tauri');
-        const tauriTargetPath = path.join(tauriSrcPath, 'target');
-        const tauriTargetPathExists = await fsExtra.pathExists(tauriTargetPath);
-        if (!IS_MAC && !tauriTargetPathExists) {
-            logger.warn('✼ The first use requires installing system dependencies.');
-            logger.warn('✼ See more in https://tauri.app/v1/guides/getting-started/prerequisites.');
-        }
-        if (!checkRustInstalled()) {
-            const res = await prompts({
-                type: 'confirm',
-                message: 'Rust not detected. Install now?',
-                name: 'value',
-            });
-            if (res.value) {
-                await installRust();
-            }
-            else {
-                logger.error('✕ Rust required to package your webapp.');
-                process.exit(0);
-            }
-        }
-        const isChina = await isChinaDomain('www.npmjs.com');
-        const spinner = getSpinner('Installing package...');
-        const rustProjectDir = path.join(tauriSrcPath, '.cargo');
-        const projectConf = path.join(rustProjectDir, 'config');
-        await fsExtra.ensureDir(rustProjectDir);
-        if (isChina) {
-            logger.info('✺ Located in China, using npm/rsProxy CN mirror.');
-            const projectCnConf = path.join(tauriSrcPath, 'rust_proxy.toml');
-            await fsExtra.copy(projectCnConf, projectConf);
-            await shellExec(`cd "${npmDirectory}" && npm install --registry=https://registry.npmmirror.com`);
-        }
-        else {
-            await shellExec(`cd "${npmDirectory}" && npm install`);
-        }
-        spinner.succeed(chalk.green('Package installed!'));
-        if (!tauriTargetPathExists) {
-            logger.warn('✼ The first packaging may be slow, please be patient and wait, it will be faster afterwards.');
-        }
-    }
-    async build(url) {
-        await this.buildAndCopy(url, this.options.targets);
-    }
-    async start(url) {
-        await mergeConfig(url, this.options, tauriConfig);
-    }
-    async buildAndCopy(url, target) {
-        const { name } = this.options;
-        await mergeConfig(url, this.options, tauriConfig);
-        // Build app
-        const spinner = getSpinner('Building app...');
-        setTimeout(() => spinner.stop(), 3000);
-        await shellExec(`cd "${npmDirectory}" && ${this.getBuildCommand()}`);
-        // Copy app
-        const fileName = this.getFileName();
-        const fileType = this.getFileType(target);
-        const appPath = this.getBuildAppPath(npmDirectory, fileName, fileType);
-        const distPath = path.resolve(`${name}.${fileType}`);
-        await fsExtra.copy(appPath, distPath);
-        await fsExtra.remove(appPath);
-        logger.success('✔ Build success!');
-        logger.success('✔ App installer located in', distPath);
-    }
-    getFileType(target) {
-        return target;
-    }
-    getBuildCommand() {
-        // the debug option should support `--debug` and `--release`
-        return this.options.debug ? 'npm run build:debug' : 'npm run build';
-    }
-    getBasePath() {
-        return 'src-tauri/target/release/bundle/';
-    }
-    getBuildAppPath(npmDirectory, fileName, fileType) {
-        return path.join(npmDirectory, this.getBasePath(), fileType.toLowerCase(), `${fileName}.${fileType}`);
-    }
-}
-
-class MacBuilder extends BaseBuilder {
-    constructor(options) {
-        super(options);
-        this.options.targets = 'dmg';
-    }
-    getFileName() {
-        const { name } = this.options;
-        let arch;
-        if (this.options.multiArch) {
-            arch = 'universal';
-        }
-        else {
-            arch = process.arch === 'arm64' ? 'aarch64' : process.arch;
-        }
-        return `${name}_${tauriConfig.package.version}_${arch}`;
-    }
-    getBuildCommand() {
-        return this.options.multiArch ? 'npm run build:mac' : super.getBuildCommand();
-    }
-    getBasePath() {
-        return this.options.multiArch
-            ? 'src-tauri/target/universal-apple-darwin/release/bundle'
-            : super.getBasePath();
-    }
-}
-
-class WinBuilder extends BaseBuilder {
-    constructor(options) {
-        super(options);
-        this.options.targets = 'msi';
-    }
-    getFileName() {
-        const { name } = this.options;
-        const { arch } = process;
-        const language = tauriConfig.tauri.bundle.windows.wix.language[0];
-        return `${name}_${tauriConfig.package.version}_${arch}_${language}`;
-    }
-}
-
-class LinuxBuilder extends BaseBuilder {
-    constructor(options) {
-        super(options);
-    }
-    getFileName() {
-        const { name } = this.options;
-        const arch = process.arch === 'x64' ? 'amd64' : process.arch;
-        return `${name}_${tauriConfig.package.version}_${arch}`;
-    }
-    // Customize it, considering that there are all targets.
-    async build(url) {
-        const targetTypes = ['deb', 'appimage'];
-        for (const target of targetTypes) {
-            if (this.options.targets === target || this.options.targets === 'all') {
-                await this.buildAndCopy(url, target);
-            }
-        }
-    }
-    getFileType(target) {
-        if (target === 'appimage') {
-            return 'AppImage';
-        }
-        return super.getFileType(target);
-    }
-}
-
-const { platform } = process;
-const buildersMap = {
-    darwin: MacBuilder,
-    win32: WinBuilder,
-    linux: LinuxBuilder,
-};
-class BuilderProvider {
-    static create(options) {
-        const Builder = buildersMap[platform];
-        if (!Builder) {
-            throw new Error('The current system is not supported!');
-        }
-        return new Builder(options);
-    }
-}
-
-const DEFAULT_PAKE_OPTIONS = {
-    icon: '',
-    height: 780,
-    width: 1200,
-    fullscreen: false,
-    resizable: true,
-    transparent: false,
-    userAgent: '',
-    showMenu: false,
-    showSystemTray: false,
-    multiArch: false,
-    targets: 'deb',
-    iterCopyFile: false,
-    systemTrayIcon: '',
-    debug: false,
-    inject: [],
-    safeDomain: [],
-};
-
-async function checkUpdateTips() {
-    updateNotifier({ pkg: packageJson, updateCheckInterval: 1000 * 60 }).notify({ isGlobal: true });
-}
-
-async function handleIcon(options) {
-    if (options.icon) {
-        if (options.icon.startsWith('http')) {
-            return downloadIcon(options.icon);
-        }
-        else {
-            return path.resolve(options.icon);
-        }
-    }
-    else {
-        logger.warn('✼ No icon given, default in use. For a custom icon, use --icon option.');
-        const iconPath = IS_WIN
-            ? 'src-tauri/png/icon_256.ico'
-            : IS_LINUX
-                ? 'src-tauri/png/icon_512.png'
-                : 'src-tauri/icons/icon.icns';
-        return path.join(npmDirectory, iconPath);
-    }
-}
-async function downloadIcon(iconUrl) {
-    const spinner = getSpinner('Downloading icon...');
-    try {
-        const iconResponse = await axios.get(iconUrl, { responseType: 'arraybuffer' });
-        const iconData = await iconResponse.data;
-        if (!iconData) {
-            return null;
-        }
-        const fileDetails = await fileTypeFromBuffer(iconData);
-        if (!fileDetails) {
-            return null;
-        }
-        const { path: tempPath } = await dir();
-        let iconPath = `${tempPath}/icon.${fileDetails.ext}`;
-        // Fix this for linux
-        if (IS_LINUX) {
-            iconPath = 'png/linux_temp.png';
-            await fsExtra.outputFile(`${npmDirectory}/src-tauri/${iconPath}`, iconData);
-        }
-        else {
-            await fsExtra.outputFile(iconPath, iconData);
-        }
-        await fsExtra.outputFile(iconPath, iconData);
-        spinner.succeed(chalk.green('Icon downloaded successfully!'));
-        return iconPath;
-    }
-    catch (error) {
-        spinner.fail(chalk.red('Icon download failed!'));
-        if (error.response && error.response.status === 404) {
-            return null;
-        }
-        throw error;
-    }
-}
-
-// Extracts the domain from a given URL.
-function getDomain(inputUrl) {
-    try {
-        const url = new URL(inputUrl);
-        // Use PSL to parse domain names.
-        const parsed = psl.parse(url.hostname);
-        // If domain is available, split it and return the SLD.
-        if ('domain' in parsed && parsed.domain) {
-            return parsed.domain.split('.')[0];
-        }
-        else {
-            return null;
-        }
-    }
-    catch (error) {
-        return null;
-    }
-}
-// Appends 'https://' protocol to the URL if not present.
-function appendProtocol(inputUrl) {
-    try {
-        new URL(inputUrl);
-        return inputUrl;
-    }
-    catch {
-        return `https://${inputUrl}`;
-    }
-}
-// Normalizes the URL by ensuring it has a protocol and is valid.
-function normalizeUrl(urlToNormalize) {
-    const urlWithProtocol = appendProtocol(urlToNormalize);
-    if (isUrl(urlWithProtocol)) {
-        return urlWithProtocol;
-    }
-    else {
-        throw new Error(`Your url "${urlWithProtocol}" is invalid`);
-    }
-}
-
-function resolveAppName(name, platform) {
-    const domain = getDomain(name) || 'pake';
-    return platform !== 'linux' ? capitalizeFirstLetter(domain) : domain;
-}
-function isValidName(name, platform) {
-    const platformRegexMapping = {
-        linux: /^[a-z0-9]+(-[a-z0-9]+)*$/,
-        default: /^[a-zA-Z0-9]+$/,
-    };
-    const reg = platformRegexMapping[platform] || platformRegexMapping.default;
-    return !!name && reg.test(name);
-}
-async function handleOptions(options, url) {
-    const { platform } = process;
-    const isActions = process.env.GITHUB_ACTIONS;
-    let name = options.name;
-    const pathExists = await fsExtra.pathExists(url);
-    if (!options.name) {
-        const defaultName = pathExists ? '' : resolveAppName(url, platform);
-        const promptMessage = 'Enter your application name';
-        const namePrompt = await promptText(promptMessage, defaultName);
-        name = namePrompt || defaultName;
-    }
-    if (!isValidName(name, platform)) {
-        const LINUX_NAME_ERROR = `✕ name should only include lowercase letters, numbers, and dashes, and must contain at least one lowercase letter. Examples: com-123-xxx, 123pan, pan123, weread, we-read.`;
-        const DEFAULT_NAME_ERROR = `✕ Name should only include letters and numbers, and must contain at least one letter. Examples: 123pan, 123Pan, Pan123, weread, WeRead, WERead.`;
-        const errorMsg = platform === 'linux' ? LINUX_NAME_ERROR : DEFAULT_NAME_ERROR;
-        logger.error(errorMsg);
-        if (isActions) {
-            name = resolveAppName(url, platform);
-            logger.warn(`✼ Inside github actions, use the default name: ${name}`);
-        }
-        else {
-            process.exit(1);
-        }
-    }
-    const appOptions = {
-        ...options,
-        name,
-        identifier: getIdentifier(url),
-    };
-    appOptions.icon = await handleIcon(appOptions);
-    return appOptions;
-}
-
-function validateNumberInput(value) {
-    const parsedValue = Number(value);
-    if (isNaN(parsedValue)) {
-        throw new InvalidArgumentError('Not a number.');
-    }
-    return parsedValue;
-}
-function validateUrlInput(url) {
-    const isFile = fs.existsSync(url);
-    if (!isFile) {
-        try {
-            return normalizeUrl(url);
-        }
-        catch (error) {
-            throw new InvalidArgumentError(error.message);
-        }
-    }
-    return url;
-}
-
-const { green, yellow } = chalk;
-const logo = `${chalk.green(' ____       _')}
-${green('|  _ \\ __ _| | _____')}
-${green('| |_) / _` | |/ / _ \\')}
-${green('|  __/ (_| |   <  __/')}  ${yellow('https://github.com/tw93/pake')}
-${green('|_|   \\__,_|_|\\_\\___|  can turn any webpage into a desktop app with Rust.')}
-`;
-program
-    .addHelpText('beforeAll', logo)
-    .usage(`[url] [options]`)
-    .showHelpAfterError();
-program
-    .argument('[url]', 'The web URL you want to package', validateUrlInput)
-    .option('--name <string>', 'Application name')
-    .option('--icon <string>', 'Application icon', DEFAULT_PAKE_OPTIONS.icon)
-    .option('--width <number>', 'Window width', validateNumberInput, DEFAULT_PAKE_OPTIONS.width)
-    .option('--height <number>', 'Window height', validateNumberInput, DEFAULT_PAKE_OPTIONS.height)
-    .option('--transparent', 'Only for Mac, hide title bar', DEFAULT_PAKE_OPTIONS.transparent)
-    .option('--fullscreen', 'Start in full screen', DEFAULT_PAKE_OPTIONS.fullscreen)
-    .option('--user-agent <string>', 'Custom user agent', DEFAULT_PAKE_OPTIONS.userAgent)
-    .option('--show-menu', 'Show menu in app', DEFAULT_PAKE_OPTIONS.showMenu)
-    .option('--show-system-tray', 'Show system tray in app', DEFAULT_PAKE_OPTIONS.showSystemTray)
-    .option('--system-tray-icon <string>', 'Custom system tray icon', DEFAULT_PAKE_OPTIONS.systemTrayIcon)
-    .option('--iter-copy-file', 'Copy files when URL is a local file', DEFAULT_PAKE_OPTIONS.iterCopyFile)
-    .option('--multi-arch', 'Only for Mac, supports both Intel and M1', DEFAULT_PAKE_OPTIONS.multiArch)
-    .option('--targets <string>', 'Only for Linux, option "deb" or "appimage"', DEFAULT_PAKE_OPTIONS.targets)
-    .option('--inject [injects...]', 'inject .js or .css for this app', DEFAULT_PAKE_OPTIONS.inject)
-    .option('--safe-domain [domains...]', 'domains that can call window.__TAURI__ and use ipc', DEFAULT_PAKE_OPTIONS.safeDomain)
-    .option('--debug', 'Debug mode', DEFAULT_PAKE_OPTIONS.debug)
-    .version(packageJson.version, '-v, --version', 'Output the current version')
-    .action(async (url, options) => {
-    await checkUpdateTips();
-    if (!url) {
-        program.outputHelp(str => {
-            return str
-                .split('\n')
-                .filter(line => !/((-h,|--help)|((-v|-V),|--version))\s+.+$/.test(line))
-                .join('\n');
-        });
-        process.exit(0);
-    }
-    log.setDefaultLevel('info');
-    if (options.debug) {
-        log.setLevel('debug');
-    }
-    const appOptions = await handleOptions(options, url);
-    log.debug('PakeAppOptions', appOptions);
-    const builder = BuilderProvider.create(appOptions);
-    await builder.prepare();
-    await builder.build(url);
-});
-program.parse();
+import chalk from 'chalk';
+import { InvalidArgumentError, program } from 'commander';
+import log from 'loglevel';
+import path from 'path';
+import fsExtra from 'fs-extra';
+import prompts from 'prompts';
+import shelljs from 'shelljs';
+import crypto from 'crypto';
+import ora from 'ora';
+import { fileURLToPath } from 'url';
+import dns from 'dns';
+import http from 'http';
+import { promisify } from 'util';
+import updateNotifier from 'update-notifier';
+import axios from 'axios';
+import { dir } from 'tmp-promise';
+import { fileTypeFromBuffer } from 'file-type';
+import psl from 'psl';
+import isUrl from 'is-url';
+import fs from 'fs';
+
+var name = "pake-cli";
+var version = "2.2.5";
+var description = "🤱🏻 Turn any webpage into a desktop app with Rust. 🤱🏻 很简单的用 Rust 打包网页生成很小的桌面 App。";
+var engines = {
+	node: ">=16.0.0"
+};
+var bin = {
+	pake: "./cli.js"
+};
+var repository = {
+	type: "git",
+	url: "https://github.com/tw93/pake.git"
+};
+var author = {
+	name: "Tw93",
+	email: "tw93@qq.com"
+};
+var keywords = [
+	"pake",
+	"pake-cli",
+	"rust",
+	"tauri",
+	"no-electron",
+	"productivity"
+];
+var files = [
+	"dist",
+	"src-tauri",
+	"cli.js"
+];
+var scripts = {
+	start: "npm run dev",
+	dev: "npm run tauri dev",
+	build: "npm run tauri build --release",
+	"build:mac": "npm run tauri build -- --target universal-apple-darwin",
+	"build:all-unix": "chmod +x ./script/build.sh && ./script/build.sh",
+	"build:all-windows": "pwsh ./script/build.ps1",
+	analyze: "cd src-tauri && cargo bloat --release --crates",
+	tauri: "tauri",
+	cli: "rollup -c rollup.config.js --watch",
+	"cli:build": "cross-env NODE_ENV=production rollup -c rollup.config.js",
+	prepublishOnly: "npm run cli:build"
+};
+var type = "module";
+var exports = "./dist/pake.js";
+var license = "MIT";
+var dependencies = {
+	"@tauri-apps/api": "^1.4.0",
+	"@tauri-apps/cli": "^1.4.0",
+	axios: "^1.1.3",
+	chalk: "^5.1.2",
+	commander: "^11.0.0",
+	"file-type": "^18.0.0",
+	"fs-extra": "^11.1.0",
+	"is-url": "^1.2.4",
+	loglevel: "^1.8.1",
+	ora: "^6.1.2",
+	prompts: "^2.4.2",
+	psl: "^1.9.0",
+	shelljs: "^0.8.5",
+	"tmp-promise": "^3.0.3",
+	"update-notifier": "^6.0.2"
+};
+var devDependencies = {
+	"@rollup/plugin-alias": "^4.0.2",
+	"@rollup/plugin-commonjs": "^23.0.2",
+	"@rollup/plugin-json": "^5.0.2",
+	"@rollup/plugin-terser": "^0.1.0",
+	"@types/fs-extra": "^9.0.13",
+	"@types/is-url": "^1.2.30",
+	"@types/page-icon": "^0.3.4",
+	"@types/prompts": "^2.4.1",
+	"@types/psl": "^1.1.0",
+	"@types/shelljs": "^0.8.11",
+	"@types/tmp": "^0.2.3",
+	"@types/update-notifier": "^6.0.1",
+	"app-root-path": "^3.1.0",
+	"cross-env": "^7.0.3",
+	rollup: "^3.3.0",
+	"rollup-plugin-typescript2": "^0.34.1",
+	tslib: "^2.4.1",
+	typescript: "^4.9.3"
+};
+var packageJson = {
+	name: name,
+	version: version,
+	description: description,
+	engines: engines,
+	bin: bin,
+	repository: repository,
+	author: author,
+	keywords: keywords,
+	files: files,
+	scripts: scripts,
+	type: type,
+	exports: exports,
+	license: license,
+	dependencies: dependencies,
+	devDependencies: devDependencies
+};
+
+var windows = [
+	{
+		url: "https://weread.qq.com/",
+		transparent: true,
+		fullscreen: false,
+		width: 1200,
+		height: 780,
+		resizable: true,
+		url_type: "web"
+	}
+];
+var user_agent = {
+	macos: "Mozilla/5.0 (Macintosh; Intel Mac OS X 10_15_7) AppleWebKit/605.1.15 (KHTML, like Gecko) Version/16.1 Safari/605.1.15",
+	linux: "Mozilla/5.0 (X11; Linux x86_64) AppleWebKit/537.36 (KHTML, like Gecko) Chrome/108.0.0.0 Safari/537.36",
+	windows: "Mozilla/5.0 (Windows NT 10.0; Win64; x64) AppleWebKit/537.36 (KHTML, like Gecko) Chrome/108.0.0.0 Safari/537.36"
+};
+var menu = {
+	macos: true,
+	linux: false,
+	windows: false
+};
+var system_tray = {
+	macos: false,
+	linux: true,
+	windows: true
+};
+var pakeConf = {
+	windows: windows,
+	user_agent: user_agent,
+	menu: menu,
+	system_tray: system_tray
+};
+
+var tauri$3 = {
+	security: {
+		csp: null,
+		dangerousRemoteDomainIpcAccess: [
+			{
+				domain: "weread.qq.com",
+				windows: [
+					"pake"
+				],
+				enableTauriAPI: true
+			}
+		]
+	},
+	updater: {
+		active: false
+	},
+	systemTray: {
+		iconPath: "png/weread_512.png",
+		iconAsTemplate: true
+	},
+	allowlist: {
+		all: true,
+		fs: {
+			all: true,
+			scope: [
+				"$DOWNLOAD/*"
+			]
+		}
+	}
+};
+var build = {
+	withGlobalTauri: true,
+	devPath: "../dist",
+	distDir: "../dist",
+	beforeBuildCommand: "",
+	beforeDevCommand: ""
+};
+var CommonConf = {
+	"package": {
+	productName: "WeRead",
+	version: "1.0.0"
+},
+	tauri: tauri$3,
+	build: build
+};
+
+var tauri$2 = {
+	bundle: {
+		icon: [
+			"png/weread_256.ico",
+			"png/weread_32.ico"
+		],
+		identifier: "com.pake.weread",
+		active: true,
+		category: "DeveloperTool",
+		copyright: "",
+		externalBin: [
+		],
+		longDescription: "",
+		resources: [
+			"png/weread_32.ico"
+		],
+		shortDescription: "",
+		targets: [
+			"msi"
+		],
+		windows: {
+			certificateThumbprint: null,
+			digestAlgorithm: "sha256",
+			timestampUrl: "",
+			wix: {
+				language: [
+					"en-US"
+				],
+				template: "assets/main.wxs"
+			}
+		}
+	}
+};
+var WinConf = {
+	tauri: tauri$2
+};
+
+var tauri$1 = {
+	bundle: {
+		icon: [
+			"icons/weread.icns"
+		],
+		identifier: "com.pake.weread",
+		active: true,
+		category: "DeveloperTool",
+		copyright: "",
+		externalBin: [
+		],
+		longDescription: "",
+		macOS: {
+			entitlements: null,
+			exceptionDomain: "",
+			frameworks: [
+			],
+			providerShortName: null,
+			signingIdentity: null
+		},
+		resources: [
+		],
+		shortDescription: "",
+		targets: [
+			"dmg"
+		]
+	}
+};
+var MacConf = {
+	tauri: tauri$1
+};
+
+var tauri = {
+	bundle: {
+		icon: [
+			"png/weread_512.png"
+		],
+		identifier: "com.pake.weread",
+		active: true,
+		category: "DeveloperTool",
+		copyright: "",
+		deb: {
+			depends: [
+				"curl",
+				"wget"
+			],
+			files: {
+				"/usr/share/applications/com-pake-weread.desktop": "assets/com-pake-weread.desktop"
+			}
+		},
+		externalBin: [
+		],
+		longDescription: "",
+		resources: [
+		],
+		shortDescription: "",
+		targets: [
+			"deb",
+			"appimage"
+		]
+	}
+};
+var LinuxConf = {
+	tauri: tauri
+};
+
+const platformConfigs = {
+    win32: WinConf,
+    darwin: MacConf,
+    linux: LinuxConf,
+};
+const { platform: platform$2 } = process;
+// @ts-ignore
+const platformConfig = platformConfigs[platform$2];
+let tauriConfig = {
+    tauri: {
+        ...CommonConf.tauri,
+        bundle: platformConfig.tauri.bundle,
+    },
+    package: CommonConf.package,
+    build: CommonConf.build,
+    pake: pakeConf,
+};
+
+// Generates an identifier based on the given URL.
+function getIdentifier(url) {
+    const postFixHash = crypto.createHash('md5').update(url).digest('hex').substring(0, 6);
+    return `com.pake.${postFixHash}`;
+}
+async function promptText(message, initial) {
+    const response = await prompts({
+        type: 'text',
+        name: 'content',
+        message,
+        initial,
+    });
+    return response.content;
+}
+function capitalizeFirstLetter(string) {
+    return string.charAt(0).toUpperCase() + string.slice(1);
+}
+function getSpinner(text) {
+    const loadingType = {
+        interval: 80,
+        frames: ['✦', '✶', '✺', '✵', '✸', '✹', '✺'],
+    };
+    return ora({
+        text: `${chalk.cyan(text)}\n`,
+        spinner: loadingType,
+        color: 'cyan',
+    }).start();
+}
+
+const { platform: platform$1 } = process;
+const IS_MAC = platform$1 === 'darwin';
+const IS_WIN = platform$1 === 'win32';
+const IS_LINUX = platform$1 === 'linux';
+
+// Convert the current module URL to a file path
+const currentModulePath = fileURLToPath(import.meta.url);
+// Resolve the parent directory of the current module
+const npmDirectory = path.join(path.dirname(currentModulePath), '..');
+const tauriConfigDirectory = path.join(npmDirectory, 'src-tauri');
+
+function shellExec(command) {
+    return new Promise((resolve, reject) => {
+        shelljs.exec(command, { async: true, silent: false, cwd: npmDirectory }, code => {
+            if (code === 0) {
+                resolve(0);
+            }
+            else {
+                reject(new Error(`${code}`));
+            }
+        });
+    });
+}
+
+const logger = {
+    info(...msg) {
+        log.info(...msg.map(m => chalk.white(m)));
+    },
+    debug(...msg) {
+        log.debug(...msg);
+    },
+    error(...msg) {
+        log.error(...msg.map(m => chalk.red(m)));
+    },
+    warn(...msg) {
+        log.info(...msg.map(m => chalk.yellow(m)));
+    },
+    success(...msg) {
+        log.info(...msg.map(m => chalk.green(m)));
+    },
+};
+
+const resolve = promisify(dns.resolve);
+const ping = async (host) => {
+    const lookup = promisify(dns.lookup);
+    const ip = await lookup(host);
+    const start = new Date();
+    // Prevent timeouts from affecting user experience.
+    const requestPromise = new Promise((resolve, reject) => {
+        const req = http.get(`http://${ip.address}`, res => {
+            const delay = new Date().getTime() - start.getTime();
+            res.resume();
+            resolve(delay);
+        });
+        req.on('error', err => {
+            reject(err);
+        });
+    });
+    const timeoutPromise = new Promise((_, reject) => {
+        setTimeout(() => {
+            reject(new Error('Request timed out after 3 seconds'));
+        }, 1000);
+    });
+    return Promise.race([requestPromise, timeoutPromise]);
+};
+async function isChinaDomain(domain) {
+    try {
+        const [ip] = await resolve(domain);
+        return await isChinaIP(ip, domain);
+    }
+    catch (error) {
+        logger.debug(`${domain} can't be parse!`);
+        return true;
+    }
+}
+async function isChinaIP(ip, domain) {
+    try {
+        const delay = await ping(ip);
+        logger.debug(`${domain} latency is ${delay} ms`);
+        return delay > 1000;
+    }
+    catch (error) {
+        logger.debug(`ping ${domain} failed!`);
+        return true;
+    }
+}
+
+async function installRust() {
+    const isActions = process.env.GITHUB_ACTIONS;
+    const isInChina = await isChinaDomain('sh.rustup.rs');
+    const rustInstallScriptForMac = isInChina && !isActions
+        ? 'export RUSTUP_DIST_SERVER="https://rsproxy.cn" && export RUSTUP_UPDATE_ROOT="https://rsproxy.cn/rustup" && curl --proto "=https" --tlsv1.2 -sSf https://rsproxy.cn/rustup-init.sh | sh'
+        : "curl --proto '=https' --tlsv1.2 -sSf https://sh.rustup.rs | sh -s -- -y";
+    const rustInstallScriptForWindows = 'winget install --id Rustlang.Rustup';
+    const spinner = getSpinner('Downloading Rust...');
+    try {
+        await shellExec(IS_WIN ? rustInstallScriptForWindows : rustInstallScriptForMac);
+        spinner.succeed(chalk.green('Rust installed successfully!'));
+    }
+    catch (error) {
+        console.error('Error installing Rust:', error.message);
+        spinner.fail(chalk.red('Rust installation failed!'));
+        process.exit(1);
+    }
+}
+function checkRustInstalled() {
+    return shelljs.exec('rustc --version', { silent: true }).code === 0;
+}
+
+async function combineFiles(files, output) {
+    const contents = files.map(file => {
+        const fileContent = fs.readFileSync(file);
+        if (file.endsWith('.css')) {
+            return "window.addEventListener('DOMContentLoaded', (_event) => { const css = `" + fileContent + "`; const style = document.createElement('style'); style.innerHTML = css; document.head.appendChild(style); });";
+        }
+        return "window.addEventListener('DOMContentLoaded', (_event) => { " + fileContent + " });";
+    });
+    fs.writeFileSync(output, contents.join('\n'));
+    return files;
+}
+
+async function mergeConfig(url, options, tauriConf) {
+    const { width, height, fullscreen, transparent, userAgent, showMenu, showSystemTray, systemTrayIcon, iterCopyFile, identifier, name, resizable = true, inject, safeDomain, } = options;
+    const { platform } = process;
+    // Set Windows parameters.
+    const tauriConfWindowOptions = {
+        width,
+        height,
+        fullscreen,
+        transparent,
+        resizable,
+    };
+    Object.assign(tauriConf.pake.windows[0], { url, ...tauriConfWindowOptions });
+    tauriConf.package.productName = name;
+    tauriConf.tauri.bundle.identifier = identifier;
+    //Judge the type of URL, whether it is a file or a website.
+    const pathExists = await fsExtra.pathExists(url);
+    if (pathExists) {
+        logger.warn('✼ Your input might be a local file.');
+        tauriConf.pake.windows[0].url_type = 'local';
+        const fileName = path.basename(url);
+        const dirName = path.dirname(url);
+        const distDir = path.join(npmDirectory, 'dist');
+        const distBakDir = path.join(npmDirectory, 'dist_bak');
+        if (!iterCopyFile) {
+            const urlPath = path.join(distDir, fileName);
+            await fsExtra.copy(url, urlPath);
+        }
+        else {
+            fsExtra.moveSync(distDir, distBakDir, { overwrite: true });
+            fsExtra.copySync(dirName, distDir, { overwrite: true });
+            const filesToCopyBack = ['cli.js', 'about_pake.html'];
+            await Promise.all(filesToCopyBack.map(file => fsExtra.copy(path.join(distBakDir, file), path.join(distDir, file))));
+        }
+        tauriConf.pake.windows[0].url = fileName;
+        tauriConf.pake.windows[0].url_type = 'local';
+    }
+    else {
+        tauriConf.pake.windows[0].url_type = 'web';
+        // Set the secure domain for calling window.__TAURI__ to the application domain that has been set.
+        tauriConf.tauri.security.dangerousRemoteDomainIpcAccess = [
+            {
+                domain: new URL(url).hostname,
+                windows: ['pake'],
+                enableTauriAPI: true,
+            },
+        ];
+    }
+    if (safeDomain.length > 0) {
+        tauriConf.tauri.security.dangerousRemoteDomainIpcAccess = [
+            ...tauriConf.tauri.security.dangerousRemoteDomainIpcAccess,
+            ...safeDomain.map(domain => ({
+                domain,
+                windows: ['pake'],
+                enableTauriAPI: true,
+            })),
+        ];
+    }
+    const platformMap = {
+        win32: 'windows',
+        linux: 'linux',
+        darwin: 'macos',
+    };
+    const currentPlatform = platformMap[platform];
+    if (userAgent.length > 0) {
+        tauriConf.pake.user_agent[currentPlatform] = userAgent;
+    }
+    tauriConf.pake.menu[currentPlatform] = showMenu;
+    tauriConf.pake.system_tray[currentPlatform] = showSystemTray;
+    // Processing targets are currently only open to Linux.
+    if (platform === 'linux') {
+        delete tauriConf.tauri.bundle.deb.files;
+        const validTargets = ['all', 'deb', 'appimage'];
+        if (validTargets.includes(options.targets)) {
+            tauriConf.tauri.bundle.targets = options.targets === 'all' ? ['deb', 'appimage'] : [options.targets];
+        }
+        else {
+            logger.warn(`✼ The target must be one of ${validTargets.join(', ')}, the default 'deb' will be used.`);
+        }
+    }
+    // Set icon.
+    const platformIconMap = {
+        win32: {
+            fileExt: '.ico',
+            path: `png/${name.toLowerCase()}_256.ico`,
+            defaultIcon: 'png/icon_256.ico',
+            message: 'Windows icon must be .ico and 256x256px.',
+        },
+        linux: {
+            fileExt: '.png',
+            path: `png/${name.toLowerCase()}_512.png`,
+            defaultIcon: 'png/icon_512.png',
+            message: 'Linux icon must be .png and 512x512px.',
+        },
+        darwin: {
+            fileExt: '.icns',
+            path: `icons/${name.toLowerCase()}.icns`,
+            defaultIcon: 'icons/icon.icns',
+            message: 'macOS icon must be .icns type.',
+        },
+    };
+    const iconInfo = platformIconMap[platform];
+    const exists = await fsExtra.pathExists(options.icon);
+    if (exists) {
+        let updateIconPath = true;
+        let customIconExt = path.extname(options.icon).toLowerCase();
+        if (customIconExt !== iconInfo.fileExt) {
+            updateIconPath = false;
+            logger.warn(`✼ ${iconInfo.message}, but you give ${customIconExt}`);
+            tauriConf.tauri.bundle.icon = [iconInfo.defaultIcon];
+        }
+        else {
+            const iconPath = path.join(npmDirectory, 'src-tauri/', iconInfo.path);
+            tauriConf.tauri.bundle.resources = [iconInfo.path];
+            await fsExtra.copy(options.icon, iconPath);
+        }
+        if (updateIconPath) {
+            tauriConf.tauri.bundle.icon = [options.icon];
+        }
+        else {
+            logger.warn(`✼ Icon will remain as default.`);
+        }
+    }
+    else {
+        logger.warn('✼ Custom icon path may be invalid, default icon will be used instead.');
+        tauriConf.tauri.bundle.icon = [iconInfo.defaultIcon];
+    }
+    // Set tray icon path.
+    let trayIconPath = platform === 'darwin' ? 'png/icon_512.png' : tauriConf.tauri.bundle.icon[0];
+    if (systemTrayIcon.length > 0) {
+        try {
+            await fsExtra.pathExists(systemTrayIcon);
+            // 需要判断图标格式，默认只支持ico和png两种
+            let iconExt = path.extname(systemTrayIcon).toLowerCase();
+            if (iconExt == '.png' || iconExt == '.ico') {
+                const trayIcoPath = path.join(npmDirectory, `src-tauri/png/${name.toLowerCase()}${iconExt}`);
+                trayIconPath = `png/${name.toLowerCase()}${iconExt}`;
+                await fsExtra.copy(systemTrayIcon, trayIcoPath);
+            }
+            else {
+                logger.warn(`✼ System tray icon must be .ico or .png, but you provided ${iconExt}.`);
+                logger.warn(`✼ Default system tray icon will be used.`);
+            }
+        }
+        catch {
+            logger.warn(`✼ ${systemTrayIcon} not exists!`);
+            logger.warn(`✼ Default system tray icon will remain unchanged.`);
+        }
+    }
+    tauriConf.tauri.systemTray.iconPath = trayIconPath;
+    const injectFilePath = path.join(npmDirectory, `src-tauri/src/inject/_INJECT_.js`);
+    // inject js or css files
+    if (inject?.length > 0) {
+        if (!inject.every(item => item.endsWith('.css') || item.endsWith('.js'))) {
+            logger.error('The injected file must be in either CSS or JS format.');
+            return;
+        }
+        const files = inject.map(filepath => path.isAbsolute(filepath) ? filepath : path.join(process.cwd(), filepath));
+        tauriConf.pake.inject = files;
+        await combineFiles(files, injectFilePath);
+    }
+    else {
+        tauriConf.pake.inject = [];
+        await fsExtra.writeFile(injectFilePath, '');
+    }
+    // Save config file.
+    const platformConfigPaths = {
+        win32: 'tauri.windows.conf.json',
+        darwin: 'tauri.macos.conf.json',
+        linux: 'tauri.linux.conf.json',
+    };
+    const configPath = path.join(tauriConfigDirectory, platformConfigPaths[platform]);
+    const bundleConf = { tauri: { bundle: tauriConf.tauri.bundle } };
+    await fsExtra.outputJSON(configPath, bundleConf, { spaces: 4 });
+    const pakeConfigPath = path.join(tauriConfigDirectory, 'pake.json');
+    await fsExtra.outputJSON(pakeConfigPath, tauriConf.pake, { spaces: 4 });
+    let tauriConf2 = JSON.parse(JSON.stringify(tauriConf));
+    delete tauriConf2.pake;
+    delete tauriConf2.tauri.bundle;
+    const configJsonPath = path.join(tauriConfigDirectory, 'tauri.conf.json');
+    await fsExtra.outputJSON(configJsonPath, tauriConf2, { spaces: 4 });
+}
+
+class BaseBuilder {
+    constructor(options) {
+        this.options = options;
+    }
+    async prepare() {
+        const tauriSrcPath = path.join(npmDirectory, 'src-tauri');
+        const tauriTargetPath = path.join(tauriSrcPath, 'target');
+        const tauriTargetPathExists = await fsExtra.pathExists(tauriTargetPath);
+        if (!IS_MAC && !tauriTargetPathExists) {
+            logger.warn('✼ The first use requires installing system dependencies.');
+            logger.warn('✼ See more in https://tauri.app/v1/guides/getting-started/prerequisites.');
+        }
+        if (!checkRustInstalled()) {
+            const res = await prompts({
+                type: 'confirm',
+                message: 'Rust not detected. Install now?',
+                name: 'value',
+            });
+            if (res.value) {
+                await installRust();
+            }
+            else {
+                logger.error('✕ Rust required to package your webapp.');
+                process.exit(0);
+            }
+        }
+        const isChina = await isChinaDomain('www.npmjs.com');
+        const spinner = getSpinner('Installing package...');
+        const rustProjectDir = path.join(tauriSrcPath, '.cargo');
+        const projectConf = path.join(rustProjectDir, 'config');
+        await fsExtra.ensureDir(rustProjectDir);
+        if (isChina) {
+            logger.info('✺ Located in China, using npm/rsProxy CN mirror.');
+            const projectCnConf = path.join(tauriSrcPath, 'rust_proxy.toml');
+            await fsExtra.copy(projectCnConf, projectConf);
+            await shellExec(`cd "${npmDirectory}" && npm install --registry=https://registry.npmmirror.com`);
+        }
+        else {
+            await shellExec(`cd "${npmDirectory}" && npm install`);
+        }
+        spinner.succeed(chalk.green('Package installed!'));
+        if (!tauriTargetPathExists) {
+            logger.warn('✼ The first packaging may be slow, please be patient and wait, it will be faster afterwards.');
+        }
+    }
+    async build(url) {
+        await this.buildAndCopy(url, this.options.targets);
+    }
+    async start(url) {
+        await mergeConfig(url, this.options, tauriConfig);
+    }
+    async buildAndCopy(url, target) {
+        const { name } = this.options;
+        await mergeConfig(url, this.options, tauriConfig);
+        // Build app
+        const spinner = getSpinner('Building app...');
+        setTimeout(() => spinner.stop(), 3000);
+        await shellExec(`cd "${npmDirectory}" && ${this.getBuildCommand()}`);
+        // Copy app
+        const fileName = this.getFileName();
+        const fileType = this.getFileType(target);
+        const appPath = this.getBuildAppPath(npmDirectory, fileName, fileType);
+        const distPath = path.resolve(`${name}.${fileType}`);
+        await fsExtra.copy(appPath, distPath);
+        await fsExtra.remove(appPath);
+        logger.success('✔ Build success!');
+        logger.success('✔ App installer located in', distPath);
+    }
+    getFileType(target) {
+        return target;
+    }
+    getBuildCommand() {
+        // the debug option should support `--debug` and `--release`
+        return this.options.debug ? 'npm run build:debug' : 'npm run build';
+    }
+    getBasePath() {
+        return 'src-tauri/target/release/bundle/';
+    }
+    getBuildAppPath(npmDirectory, fileName, fileType) {
+        return path.join(npmDirectory, this.getBasePath(), fileType.toLowerCase(), `${fileName}.${fileType}`);
+    }
+}
+
+class MacBuilder extends BaseBuilder {
+    constructor(options) {
+        super(options);
+        this.options.targets = 'dmg';
+    }
+    getFileName() {
+        const { name } = this.options;
+        let arch;
+        if (this.options.multiArch) {
+            arch = 'universal';
+        }
+        else {
+            arch = process.arch === 'arm64' ? 'aarch64' : process.arch;
+        }
+        return `${name}_${tauriConfig.package.version}_${arch}`;
+    }
+    getBuildCommand() {
+        return this.options.multiArch ? 'npm run build:mac' : super.getBuildCommand();
+    }
+    getBasePath() {
+        return this.options.multiArch
+            ? 'src-tauri/target/universal-apple-darwin/release/bundle'
+            : super.getBasePath();
+    }
+}
+
+class WinBuilder extends BaseBuilder {
+    constructor(options) {
+        super(options);
+        this.options.targets = 'msi';
+    }
+    getFileName() {
+        const { name } = this.options;
+        const { arch } = process;
+        const language = tauriConfig.tauri.bundle.windows.wix.language[0];
+        return `${name}_${tauriConfig.package.version}_${arch}_${language}`;
+    }
+}
+
+class LinuxBuilder extends BaseBuilder {
+    constructor(options) {
+        super(options);
+    }
+    getFileName() {
+        const { name } = this.options;
+        const arch = process.arch === 'x64' ? 'amd64' : process.arch;
+        return `${name}_${tauriConfig.package.version}_${arch}`;
+    }
+    // Customize it, considering that there are all targets.
+    async build(url) {
+        const targetTypes = ['deb', 'appimage'];
+        for (const target of targetTypes) {
+            if (this.options.targets === target || this.options.targets === 'all') {
+                await this.buildAndCopy(url, target);
+            }
+        }
+    }
+    getFileType(target) {
+        if (target === 'appimage') {
+            return 'AppImage';
+        }
+        return super.getFileType(target);
+    }
+}
+
+const { platform } = process;
+const buildersMap = {
+    darwin: MacBuilder,
+    win32: WinBuilder,
+    linux: LinuxBuilder,
+};
+class BuilderProvider {
+    static create(options) {
+        const Builder = buildersMap[platform];
+        if (!Builder) {
+            throw new Error('The current system is not supported!');
+        }
+        return new Builder(options);
+    }
+}
+
+const DEFAULT_PAKE_OPTIONS = {
+    icon: '',
+    height: 780,
+    width: 1200,
+    fullscreen: false,
+    resizable: true,
+    transparent: false,
+    userAgent: '',
+    showMenu: false,
+    showSystemTray: false,
+    multiArch: false,
+    targets: 'deb',
+    iterCopyFile: false,
+    systemTrayIcon: '',
+    debug: false,
+    inject: [],
+    safeDomain: [],
+};
+
+async function checkUpdateTips() {
+    updateNotifier({ pkg: packageJson, updateCheckInterval: 1000 * 60 }).notify({ isGlobal: true });
+}
+
+async function handleIcon(options) {
+    if (options.icon) {
+        if (options.icon.startsWith('http')) {
+            return downloadIcon(options.icon);
+        }
+        else {
+            return path.resolve(options.icon);
+        }
+    }
+    else {
+        logger.warn('✼ No icon given, default in use. For a custom icon, use --icon option.');
+        const iconPath = IS_WIN
+            ? 'src-tauri/png/icon_256.ico'
+            : IS_LINUX
+                ? 'src-tauri/png/icon_512.png'
+                : 'src-tauri/icons/icon.icns';
+        return path.join(npmDirectory, iconPath);
+    }
+}
+async function downloadIcon(iconUrl) {
+    const spinner = getSpinner('Downloading icon...');
+    try {
+        const iconResponse = await axios.get(iconUrl, { responseType: 'arraybuffer' });
+        const iconData = await iconResponse.data;
+        if (!iconData) {
+            return null;
+        }
+        const fileDetails = await fileTypeFromBuffer(iconData);
+        if (!fileDetails) {
+            return null;
+        }
+        const { path: tempPath } = await dir();
+        let iconPath = `${tempPath}/icon.${fileDetails.ext}`;
+        // Fix this for linux
+        if (IS_LINUX) {
+            iconPath = 'png/linux_temp.png';
+            await fsExtra.outputFile(`${npmDirectory}/src-tauri/${iconPath}`, iconData);
+        }
+        else {
+            await fsExtra.outputFile(iconPath, iconData);
+        }
+        await fsExtra.outputFile(iconPath, iconData);
+        spinner.succeed(chalk.green('Icon downloaded successfully!'));
+        return iconPath;
+    }
+    catch (error) {
+        spinner.fail(chalk.red('Icon download failed!'));
+        if (error.response && error.response.status === 404) {
+            return null;
+        }
+        throw error;
+    }
+}
+
+// Extracts the domain from a given URL.
+function getDomain(inputUrl) {
+    try {
+        const url = new URL(inputUrl);
+        // Use PSL to parse domain names.
+        const parsed = psl.parse(url.hostname);
+        // If domain is available, split it and return the SLD.
+        if ('domain' in parsed && parsed.domain) {
+            return parsed.domain.split('.')[0];
+        }
+        else {
+            return null;
+        }
+    }
+    catch (error) {
+        return null;
+    }
+}
+// Appends 'https://' protocol to the URL if not present.
+function appendProtocol(inputUrl) {
+    try {
+        new URL(inputUrl);
+        return inputUrl;
+    }
+    catch {
+        return `https://${inputUrl}`;
+    }
+}
+// Normalizes the URL by ensuring it has a protocol and is valid.
+function normalizeUrl(urlToNormalize) {
+    const urlWithProtocol = appendProtocol(urlToNormalize);
+    if (isUrl(urlWithProtocol)) {
+        return urlWithProtocol;
+    }
+    else {
+        throw new Error(`Your url "${urlWithProtocol}" is invalid`);
+    }
+}
+
+function resolveAppName(name, platform) {
+    const domain = getDomain(name) || 'pake';
+    return platform !== 'linux' ? capitalizeFirstLetter(domain) : domain;
+}
+function isValidName(name, platform) {
+    const platformRegexMapping = {
+        linux: /^[a-z0-9]+(-[a-z0-9]+)*$/,
+        default: /^[a-zA-Z0-9]+$/,
+    };
+    const reg = platformRegexMapping[platform] || platformRegexMapping.default;
+    return !!name && reg.test(name);
+}
+async function handleOptions(options, url) {
+    const { platform } = process;
+    const isActions = process.env.GITHUB_ACTIONS;
+    let name = options.name;
+    const pathExists = await fsExtra.pathExists(url);
+    if (!options.name) {
+        const defaultName = pathExists ? '' : resolveAppName(url, platform);
+        const promptMessage = 'Enter your application name';
+        const namePrompt = await promptText(promptMessage, defaultName);
+        name = namePrompt || defaultName;
+    }
+    if (!isValidName(name, platform)) {
+        const LINUX_NAME_ERROR = `✕ name should only include lowercase letters, numbers, and dashes, and must contain at least one lowercase letter. Examples: com-123-xxx, 123pan, pan123, weread, we-read.`;
+        const DEFAULT_NAME_ERROR = `✕ Name should only include letters and numbers, and must contain at least one letter. Examples: 123pan, 123Pan, Pan123, weread, WeRead, WERead.`;
+        const errorMsg = platform === 'linux' ? LINUX_NAME_ERROR : DEFAULT_NAME_ERROR;
+        logger.error(errorMsg);
+        if (isActions) {
+            name = resolveAppName(url, platform);
+            logger.warn(`✼ Inside github actions, use the default name: ${name}`);
+        }
+        else {
+            process.exit(1);
+        }
+    }
+    const appOptions = {
+        ...options,
+        name,
+        identifier: getIdentifier(url),
+    };
+    appOptions.icon = await handleIcon(appOptions);
+    return appOptions;
+}
+
+function validateNumberInput(value) {
+    const parsedValue = Number(value);
+    if (isNaN(parsedValue)) {
+        throw new InvalidArgumentError('Not a number.');
+    }
+    return parsedValue;
+}
+function validateUrlInput(url) {
+    const isFile = fs.existsSync(url);
+    if (!isFile) {
+        try {
+            return normalizeUrl(url);
+        }
+        catch (error) {
+            throw new InvalidArgumentError(error.message);
+        }
+    }
+    return url;
+}
+
+const { green, yellow } = chalk;
+const logo = `${chalk.green(' ____       _')}
+${green('|  _ \\ __ _| | _____')}
+${green('| |_) / _` | |/ / _ \\')}
+${green('|  __/ (_| |   <  __/')}  ${yellow('https://github.com/tw93/pake')}
+${green('|_|   \\__,_|_|\\_\\___|  can turn any webpage into a desktop app with Rust.')}
+`;
+program
+    .addHelpText('beforeAll', logo)
+    .usage(`[url] [options]`)
+    .showHelpAfterError();
+program
+    .argument('[url]', 'The web URL you want to package', validateUrlInput)
+    .option('--name <string>', 'Application name')
+    .option('--icon <string>', 'Application icon', DEFAULT_PAKE_OPTIONS.icon)
+    .option('--width <number>', 'Window width', validateNumberInput, DEFAULT_PAKE_OPTIONS.width)
+    .option('--height <number>', 'Window height', validateNumberInput, DEFAULT_PAKE_OPTIONS.height)
+    .option('--transparent', 'Only for Mac, hide title bar', DEFAULT_PAKE_OPTIONS.transparent)
+    .option('--fullscreen', 'Start in full screen', DEFAULT_PAKE_OPTIONS.fullscreen)
+    .option('--user-agent <string>', 'Custom user agent', DEFAULT_PAKE_OPTIONS.userAgent)
+    .option('--show-menu', 'Show menu in app', DEFAULT_PAKE_OPTIONS.showMenu)
+    .option('--show-system-tray', 'Show system tray in app', DEFAULT_PAKE_OPTIONS.showSystemTray)
+    .option('--system-tray-icon <string>', 'Custom system tray icon', DEFAULT_PAKE_OPTIONS.systemTrayIcon)
+    .option('--iter-copy-file', 'Copy files when URL is a local file', DEFAULT_PAKE_OPTIONS.iterCopyFile)
+    .option('--multi-arch', 'Only for Mac, supports both Intel and M1', DEFAULT_PAKE_OPTIONS.multiArch)
+    .option('--targets <string>', 'Only for Linux, option "deb" or "appimage"', DEFAULT_PAKE_OPTIONS.targets)
+    .option('--inject [injects...]', 'inject .js or .css for this app', DEFAULT_PAKE_OPTIONS.inject)
+    .option('--safe-domain [domains...]', 'domains that can call window.__TAURI__ and use ipc', DEFAULT_PAKE_OPTIONS.safeDomain)
+    .option('--debug', 'Debug mode', DEFAULT_PAKE_OPTIONS.debug)
+    .version(packageJson.version, '-v, --version', 'Output the current version')
+    .action(async (url, options) => {
+    await checkUpdateTips();
+    if (!url) {
+        program.outputHelp(str => {
+            return str
+                .split('\n')
+                .filter(line => !/((-h,|--help)|((-v|-V),|--version))\s+.+$/.test(line))
+                .join('\n');
+        });
+        process.exit(0);
+    }
+    log.setDefaultLevel('info');
+    if (options.debug) {
+        log.setLevel('debug');
+    }
+    const appOptions = await handleOptions(options, url);
+    log.debug('PakeAppOptions', appOptions);
+    const builder = BuilderProvider.create(appOptions);
+    await builder.prepare();
+    await builder.build(url);
+});
+program.parse();