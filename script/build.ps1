chcp 65001 | Out-Null

if (-not (Test-Path node_modules)) {
  npm i
}

if (-not (Test-Path output)) {
  New-Item -ItemType Directory -Path output
}

if (-not (Test-Path output\windows)) {
  New-Item -ItemType Directory -Path output\windows
}

Write-Host "`n======================="
Write-Host "build for windows"
Write-Host "=======================`n"

$identifier_prefix = "com.tw93"

# total package number
$index = 1
$total = (Get-Content ./app.csv | Measure-Object -Line).Lines
$common_conf_path = "src-tauri/tauri.conf.json"
$windows_conf_path = "src-tauri/tauri.windows.conf.json"

# ignore first header line
$total = $total - 1

# for windows, we need replace package name to title
ForEach ($line in (Get-Content -Path .\app.csv | Select-Object -Skip 1)) {
    $name, $title, $name_zh, $url = $line.Split(",")
    Write-Host "building package ${index}/${total}"
    Write-Host "package name is ${name} ${name_zh}"
    Write-Host "=========================="
    Write-Host "building Args is:"
    Write-Host "name = ${name}"
    Write-Host "title = ${title}"
    Write-Host "name_zh = ${name_zh}"
    Write-Host "url = ${url}"
    Write-Host "=========================="
    # -- replace url --
    # clear url with regex
    (Get-Content -Path $common_conf_path -Raw) -replace '"url":\s*"[^"]*"', '"url": ""' | Set-Content -Path $common_conf_path
    # replace url with no regex
    .\script\sd.exe -s '"url": ""'  "`"url`": `"${url}`"" $common_conf_path

    # replace package name
    # clear package_name with regex
    .\script\sd.exe "`"productName`":\s`"(.*?)`"" '"productName": ""' $common_conf_path
<<<<<<< HEAD
    # (Get-Content -Path $common_conf_path -Raw) -replace '"productName":\s*"[^"]*"', '"productName": ""' | Set-Content -Path $common_conf_path
=======
>>>>>>> 12402bcd
    # replace package_name with no regex
    .\script\sd.exe -s '"productName": ""' "`"productName`": `"$title`"" $common_conf_path

    # -- replace icon -- 
    # clear icon path with regex
    (Get-Content -Path $windows_conf_path -Raw) -replace '(?s)"icon":\s*\[[^\]]*\]', '"icon": []' | Set-Content -Path $windows_conf_path
    # replace icon path with no regex
    .\script\sd.exe -s '"icon": []' "`"icon`": [`"png/${name}_256.ico`", `"png/${name}_32.ico`"]" $windows_conf_path

    # -- replace identifier --
    # clear identifier with regex
    (Get-Content -Path $windows_conf_path -Raw) -replace '"identifier":\s*"[^"]*"', '"identifier": ""' | Set-Content -Path $windows_conf_path
    # -- replace identifier with no regex --
    .\script\sd.exe -s '"identifier": ""' "`"identifier`": `"${identifier_prefix}.${name}`"" $windows_conf_path

    # -- replace icon resources --
    # clear resources with regex
    (Get-Content -Path $windows_conf_path -Raw) -replace '(?s)"resources":\s*\[[^\]]*\]', '"resources": []' | Set-Content -Path $windows_conf_path
    # replace resources with no regex
    .\script\sd.exe -s '"resources": []' "`"resources`": [`"png/${name}_32.ico`"]" $windows_conf_path

    if (-not (Test-Path "src-tauri\png\${name}_32.ico")) {
      Copy-Item "src-tauri\png\icon_32.ico" "src-tauri\png\${name}_32.ico"
    }

    if (-not (Test-Path "src-tauri\png\${name}_256.ico")) {
      Copy-Item "src-tauri\png\icon_256.ico" "src-tauri\png\${name}_256.ico"
    }
  
    # build package
    Write-Host "npm run build:windows"
    npm run tauri build -- --target x86_64-pc-windows-msvc
    Move-Item -Path "src-tauri\target\x86_64-pc-windows-msvc\release\bundle\msi\*.msi" -Destination "output\windows\${title}_x64.msi"
    #rm cache
    Remove-Item -Path "src-tauri\target\x86_64-pc-windows-msvc\release\*.exe" -Recurse -Force
    Remove-Item -Path "src-tauri\target\x86_64-pc-windows-msvc\release\resources\*.ico" -Recurse -Force
    Remove-Item -Path "src-tauri\target\x86_64-pc-windows-msvc\release\png\*.ico" -Recurse -Force
    Remove-Item -Path "src-tauri\target\x86_64-pc-windows-msvc\release\wix\*.*" -Recurse -Force
    Remove-Item -Path "src-tauri\target\x86_64-pc-windows-msvc\release\app.*" -Force
    Remove-Item -Path "src-tauri\target\x86_64-pc-windows-msvc\release\resources" -Recurse -Force
    Remove-Item -Path "src-tauri\target\x86_64-pc-windows-msvc\release\png" -Recurse -Force
    Remove-Item -Path "src-tauri\target\x86_64-pc-windows-msvc\release\wix" -Recurse -Force
    Write-Host "package build success!"
    Write-Host ""
    $index++
    # strip blank line for common_conf_path
    $lines = Get-Content ${common_conf_path}
    $lastNonEmptyLineIndex = ($lines.Count - 1)
    while ($lastNonEmptyLineIndex -ge 0 -and -not $lines[$lastNonEmptyLineIndex].Trim()) {
        $lastNonEmptyLineIndex--
    }
    if ($lastNonEmptyLineIndex -lt ($lines.Count - 1)) {
        $lines = $lines[0..$lastNonEmptyLineIndex]
    }
    Set-Content -Path ${common_conf_path} -Value $lines

    # strip blank line for windows conf_path
    $lines = Get-Content ${windows_conf_path}
    $lastNonEmptyLineIndex = ($lines.Count - 1)
    while ($lastNonEmptyLineIndex -ge 0 -and -not $lines[$lastNonEmptyLineIndex].Trim()) {
        $lastNonEmptyLineIndex--
    }
    if ($lastNonEmptyLineIndex -lt ($lines.Count - 1)) {
        $lines = $lines[0..$lastNonEmptyLineIndex]
    }
    Set-Content -Path ${windows_conf_path} -Value $lines
}

Write-Host "output dir is output\windows"<|MERGE_RESOLUTION|>--- conflicted
+++ resolved
@@ -48,10 +48,6 @@
     # replace package name
     # clear package_name with regex
     .\script\sd.exe "`"productName`":\s`"(.*?)`"" '"productName": ""' $common_conf_path
-<<<<<<< HEAD
-    # (Get-Content -Path $common_conf_path -Raw) -replace '"productName":\s*"[^"]*"', '"productName": ""' | Set-Content -Path $common_conf_path
-=======
->>>>>>> 12402bcd
     # replace package_name with no regex
     .\script\sd.exe -s '"productName": ""' "`"productName`": `"$title`"" $common_conf_path
 
