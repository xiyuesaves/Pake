--- conflicted
+++ resolved
@@ -236,7 +236,6 @@
     }
   } else {
     logger.warn("the custom icon path may not exists. we will use default icon to replace it");
-<<<<<<< HEAD
     switch (process.platform) {
       case "win32": {
         tauriConf.tauri.bundle.resources = ['png/icon_32.ico'];
@@ -251,16 +250,6 @@
         tauriConf.tauri.bundle.icon = ['png/icon_512.png']
         break;
       }
-=======
-    if (process.platform === "win32") {
-        tauriConf.tauri.bundle.icon = ["png/icon_256.ico"];
-    }
-    if (process.platform === "linux") {
-        tauriConf.tauri.bundle.icon = ["png/icon_512.png"];
-    }
-    if (process.platform === "darwin") {
-        tauriConf.tauri.bundle.icon = ["icons/icon.icns"];
->>>>>>> 37398bee
     }
   }
 
@@ -317,17 +306,13 @@
   let bundleConf = {tauri: {bundle: tauriConf.tauri.bundle}};
   await fs.writeFile(
     configPath,
-<<<<<<< HEAD
     Buffer.from(JSON.stringify(bundleConf, null, '\t'), 'utf-8')
-=======
-    Buffer.from(JSON.stringify(bundleConf, null, 4), 'utf-8')
   );
 
   const pakeConfigPath = path.join(npmDirectory, 'src-tauri/pake.json')
   await fs.writeFile(
     pakeConfigPath,
     Buffer.from(JSON.stringify(tauriConf.pake, null, 4), 'utf-8')
->>>>>>> 37398bee
   );
 
   let tauriConf2 = JSON.parse(JSON.stringify(tauriConf));
@@ -337,10 +322,6 @@
   const configJsonPath = path.join(npmDirectory, 'src-tauri/tauri.conf.json')
   await fs.writeFile(
     configJsonPath,
-<<<<<<< HEAD
     Buffer.from(JSON.stringify(tauriConf, null, '\t'), 'utf-8')
-=======
-    Buffer.from(JSON.stringify(tauriConf2, null, 4), 'utf-8')
->>>>>>> 37398bee
   );
 }