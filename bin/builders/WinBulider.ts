--- conflicted
+++ resolved
@@ -46,9 +46,6 @@
 
     await mergeTauriConfig(url, options, tauriConf);
 
-<<<<<<< HEAD
-    await shellExec(`cd "${npmDirectory}" && npm install --verbose && npm run build`);
-=======
     const isChina = isChinaDomain("www.npmjs.com")
     if (isChina) {
       // crates.io也顺便换源
@@ -63,7 +60,6 @@
     } else {
       const _ = await shellExec(`cd ${npmDirectory} && npm install && npm run build`);
     }
->>>>>>> 37398bee
     const language = tauriConf.tauri.bundle.windows.wix.language[0];
     const arch = process.arch;
     const msiName = `${name}_${tauriConf.package.version}_${arch}_${language}.msi`;
