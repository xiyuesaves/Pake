--- conflicted
+++ resolved
@@ -202,11 +202,7 @@
 
 #### [installer-language]
 
-<<<<<<< HEAD
 Set the Windows Installer language. Options include `zh-CN`, `ja-JP`, More at [Tauri Document](https://tauri.app/distribute/windows-installer/#internationalization). Default is `en-US`.
-=======
-Set the Windows Installer language. Options include `zh-CN`, `ja-JP`, More at [Tauri Document](https://tauri.app/zh-cn/v1/guides/building/windows/#internationalization). Default is `en-US`.
->>>>>>> 47bd8e51
 
 ```shell
 --installer-language <language>
@@ -248,7 +244,6 @@
 
 After completing the above steps, your application should be successfully packaged. Please note that the packaging process may take some time depending on your system configuration and network conditions. Be patient, and once the packaging is complete, you can find the application installer in the specified directory.
 
-<<<<<<< HEAD
 ## Development
 
 The `DEFAULT_DEV_PAKE_OPTIONS` configuration in `bin/defaults.ts` can be modified at development time to match the `pake-cli` configuration description.
@@ -269,8 +264,6 @@
 
 The script will read the above configuration and packages the specified `app` using `watch` mode, and changes to the `pake-cli` code and `pake` are hot updated in real time.
 
-=======
->>>>>>> 47bd8e51
 ## Docker
 
 ```shell
